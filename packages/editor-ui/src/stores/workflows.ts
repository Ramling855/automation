import {
	DEFAULT_NEW_WORKFLOW_NAME,
	DUPLICATE_POSTFFIX,
	EnterpriseEditionFeature,
	MAX_WORKFLOW_NAME_LENGTH,
	PLACEHOLDER_EMPTY_WORKFLOW_ID,
	STORES,
} from '@/constants';
import {
	ExecutionsQueryFilter,
	IExecutionResponse,
	IExecutionsCurrentSummaryExtended,
	INewWorkflowData,
	INodeUi,
	INodeUpdatePropertiesInformation,
	IPushDataExecutionFinished,
	IPushDataNodeExecuteAfter,
	IPushDataUnsavedExecutionFinished,
	IUpdateInformation,
	IUsedCredential,
	IWorkflowDb,
	IWorkflowsMap,
	WorkflowsState,
} from '@/Interface';
import { defineStore } from 'pinia';
import {
	deepCopy,
	IConnection,
	IConnections,
	IDataObject,
	IExecutionsSummary,
	INode,
	INodeConnections,
	INodeCredentials,
	INodeCredentialsDetails,
	INodeExecutionData,
	INodeIssueData,
	INodeParameters,
	IPinData,
	IRun,
	IRunData,
	IRunExecutionData,
	ITaskData,
	IWorkflowSettings,
	NodeHelpers,
} from 'n8n-workflow';
import Vue from 'vue';

import { useRootStore } from './n8nRootStore';
import {
	getActiveWorkflows,
	getCurrentExecutions,
	getExecutionData,
	getExecutions,
	getNewWorkflow,
	getWorkflow,
	getWorkflows,
} from '@/api/workflows';
import { useUIStore } from './ui';
import { dataPinningEventBus } from '@/event-bus';
import {
	isJsonKeyObject,
	getPairedItemsMapping,
	stringSizeInBytes,
	isObjectLiteral,
	isEmpty,
} from '@/utils';
import { useNDVStore } from './ndv';
import { useNodeTypesStore } from './nodeTypes';
import { useWorkflowsEEStore } from '@/stores/workflows.ee';
import { useUsersStore } from '@/stores/users';
import { useSettingsStore } from '@/stores/settings';

const createEmptyWorkflow = (): IWorkflowDb => ({
	id: PLACEHOLDER_EMPTY_WORKFLOW_ID,
	name: '',
	active: false,
	createdAt: -1,
	updatedAt: -1,
	connections: {},
	nodes: [],
	settings: {},
	tags: [],
	pinData: {},
	versionId: '',
	usedCredentials: [],
});

export const useWorkflowsStore = defineStore(STORES.WORKFLOWS, {
	state: (): WorkflowsState => ({
		currentWorkflowId: PLACEHOLDER_EMPTY_WORKFLOW_ID,
		usedCredentials: {},
		activeWorkflows: [],
		activeExecutions: [],
		currentWorkflowExecutions: [],
		activeWorkflowExecution: null,
		finishedExecutionsCount: 0,
		workflowExecutionData: null,
		workflowExecutionPairedItemMappings: {},
		workflowsById: {},
		subWorkflowExecutionError: null,
		activeExecutionId: null,
		executingNode: null,
		executionWaitingForWebhook: false,
		nodeMetadata: {},
	}),
	getters: {
		workflow(): IWorkflowDb {
			return this.workflowsById[this.currentWorkflowId] || createEmptyWorkflow();
		},
		workflowId(): string {
			return this.workflow.id || PLACEHOLDER_EMPTY_WORKFLOW_ID;
		},
		workflowVersionId(): string | undefined {
			return this.workflow.versionId;
		},
		workflowSettings(): IWorkflowSettings {
			if (this.workflow.settings === undefined) {
				return {};
			}
			return this.workflow.settings;
		},
		workflowTags(): string[] {
			return this.workflow.tags as string[];
		},
		allWorkflows(): IWorkflowDb[] {
			return Object.values(this.workflowsById).sort((a, b) => a.name.localeCompare(b.name));
		},
		isNewWorkflow(): boolean {
			return this.workflow.id === PLACEHOLDER_EMPTY_WORKFLOW_ID;
		},
		isWorkflowActive(): boolean {
			return this.workflow.active;
		},
		workflowTriggerNodes(): INodeUi[] {
			if (!this.workflow.nodes) {
				return [];
			}
			return this.workflow.nodes.filter((node: INodeUi) => {
				const nodeTypesStore = useNodeTypesStore();
				const nodeType = nodeTypesStore.getNodeType(
					node.type as string,
					node.typeVersion as number,
				);
				return nodeType && nodeType.group.includes('trigger');
			});
		},
		currentWorkflowHasWebhookNode(): boolean {
			return this.workflow.nodes && !!this.workflow.nodes.find((node: INodeUi) => !!node.webhookId);
		},
		getWorkflowRunData(): IRunData | null {
			if (
				!this.workflowExecutionData ||
				!this.workflowExecutionData.data ||
				!this.workflowExecutionData.data.resultData
			) {
				return null;
			}
			return this.workflowExecutionData.data.resultData.runData;
		},
		getWorkflowResultDataByNodeName() {
			return (nodeName: string): ITaskData[] | null => {
				const workflowRunData = this.getWorkflowRunData;

				if (workflowRunData === null) {
					return null;
				}
				if (!workflowRunData.hasOwnProperty(nodeName)) {
					return null;
				}
				return workflowRunData[nodeName];
			};
		},
		getWorkflowById() {
			return (id: string): IWorkflowDb => this.workflowsById[id];
		},

		// Node getters
		allConnections(): IConnections {
			return this.workflow.connections;
		},
		outgoingConnectionsByNodeName() {
			return (nodeName: string): INodeConnections => {
				if (this.workflow.connections.hasOwnProperty(nodeName)) {
					return this.workflow.connections[nodeName];
				}
				return {};
			};
		},
		allNodes(): INodeUi[] {
			return this.workflow.nodes || [];
		},
		nodesByName(): { [name: string]: INodeUi } {
			if (!this.workflow.nodes) {
				return {};
			}
			return this.workflow.nodes.reduce((accu: { [name: string]: INodeUi }, node) => {
				accu[node.name] = node;
				return accu;
			}, {});
		},
		getNodeByName() {
			return (nodeName: string): INodeUi | null => this.nodesByName[nodeName] || null;
		},
		getNodeById() {
			return (nodeId: string): INodeUi | undefined =>
				this.workflow.nodes.find((node: INodeUi) => {
					return node.id === nodeId;
				});
		},
		nodesIssuesExist(): boolean {
			if (!this.workflow.nodes) {
				return false;
			}
			for (const node of this.workflow.nodes) {
				if (node.issues === undefined || Object.keys(node.issues).length === 0) {
					continue;
				}
				return true;
			}
			return false;
		},
		getPinData(): IPinData | undefined {
			return this.workflow.pinData;
		},
		pinDataSize(): number {
			const ndvStore = useNDVStore();
			const activeNode = ndvStore.activeNodeName;
			if (!this.workflow.nodes) {
				return 0;
			}
			return this.workflow.nodes.reduce((acc, node) => {
				if (typeof node.pinData !== 'undefined' && node.name !== activeNode) {
					acc += stringSizeInBytes(node.pinData);
				}

				return acc;
			}, 0);
		},
		executedNode(): string | undefined {
			return this.workflowExecutionData ? this.workflowExecutionData.executedNode : undefined;
		},
		getParametersLastUpdate(): (name: string) => number | undefined {
			return (nodeName: string) =>
				this.nodeMetadata[nodeName] && this.nodeMetadata[nodeName].parametersLastUpdatedAt;
		},

		isNodePristine(): (name: string) => boolean {
			return (nodeName: string) =>
				this.nodeMetadata[nodeName] === undefined || this.nodeMetadata[nodeName].pristine === true;
		},
		// Executions getters
		getExecutionDataById(): (id: string) => IExecutionsSummary | undefined {
			return (id: string): IExecutionsSummary | undefined =>
				this.currentWorkflowExecutions.find((execution) => execution.id === id);
		},
		getAllLoadedFinishedExecutions(): IExecutionsSummary[] {
			return this.currentWorkflowExecutions.filter(
				(ex) => ex.finished === true || ex.stoppedAt !== undefined,
			);
		},
		getWorkflowExecution(): IExecutionResponse | null {
			return this.workflowExecutionData;
		},
		getTotalFinishedExecutionsCount(): number {
			return this.finishedExecutionsCount;
		},
	},
	actions: {
		// Workflow actions

		async fetchAllWorkflows(): Promise<IWorkflowDb[]> {
			const rootStore = useRootStore();
			const workflows = await getWorkflows(rootStore.getRestApiContext);
			this.setWorkflows(workflows);
			return workflows;
		},

		async fetchWorkflow(id: string): Promise<IWorkflowDb> {
			const rootStore = useRootStore();
			const workflow = await getWorkflow(rootStore.getRestApiContext, id);
			this.addWorkflow(workflow);
			return workflow;
		},

		async createNewWorkflow(name?: string): Promise<INewWorkflowData> {
			let workflowData = {
				name: '',
				onboardingFlowEnabled: false,
			};
			try {
				const rootStore = useRootStore();
				workflowData = await getNewWorkflow(rootStore.getRestApiContext, name);
			} catch (e) {
				// in case of error, default to original name
				workflowData.name = name || DEFAULT_NEW_WORKFLOW_NAME;
			}

			this.currentWorkflowId = PLACEHOLDER_EMPTY_WORKFLOW_ID;
			Vue.set(this.workflowsById, PLACEHOLDER_EMPTY_WORKFLOW_ID, {
				...createEmptyWorkflow(),
				name: workflowData.name,
			});

			return workflowData;
		},

		resetWorkflow() {
			const usersStore = useUsersStore();
			const settingsStore = useSettingsStore();

			this.currentWorkflowId = PLACEHOLDER_EMPTY_WORKFLOW_ID;

			if (
				settingsStore.isEnterpriseFeatureEnabled(EnterpriseEditionFeature.Sharing) &&
				usersStore.currentUser
			) {
				this.workflow.ownedBy = usersStore.currentUser;
			}
		},

		setWorkflowId(id: string): void {
			this.currentWorkflowId = id;
		},

		setUsedCredentials(data: IUsedCredential[]) {
			this.workflow.usedCredentials = data;
			this.usedCredentials = data.reduce<{ [name: string]: IUsedCredential }>(
				(accu, credential) => {
					accu[credential.id!] = credential;
					return accu;
				},
				{},
			);
		},

		setWorkflowName(data: { newName: string; setStateDirty: boolean }): void {
			if (data.setStateDirty) {
				const uiStore = useUIStore();
				uiStore.stateIsDirty = true;
			}
			this.workflow.name = data.newName;
		},

		setWorkflowVersionId(versionId: string): void {
			this.workflow.versionId = versionId;
		},

		// replace invalid credentials in workflow
		replaceInvalidWorkflowCredentials(data: {
			credentials: INodeCredentialsDetails;
			invalid: INodeCredentialsDetails;
			type: string;
		}): void {
			this.workflow.nodes.forEach((node: INodeUi) => {
				const nodeCredentials: INodeCredentials | undefined = (node as unknown as INode)
					.credentials;

				if (!nodeCredentials || !nodeCredentials[data.type]) {
					return;
				}

				const nodeCredentialDetails: INodeCredentialsDetails | string = nodeCredentials[data.type];

				if (
					typeof nodeCredentialDetails === 'string' &&
					nodeCredentialDetails === data.invalid.name
				) {
					(node.credentials as INodeCredentials)[data.type] = data.credentials;
					return;
				}

				if (nodeCredentialDetails.id === null) {
					if (nodeCredentialDetails.name === data.invalid.name) {
						(node.credentials as INodeCredentials)[data.type] = data.credentials;
					}
					return;
				}

				if (nodeCredentialDetails.id === data.invalid.id) {
					(node.credentials as INodeCredentials)[data.type] = data.credentials;
				}
			});
		},

		setWorkflows(workflows: IWorkflowDb[]): void {
			this.workflowsById = workflows.reduce<IWorkflowsMap>((acc, workflow: IWorkflowDb) => {
				if (workflow.id) {
					acc[workflow.id] = workflow;
				}

				return acc;
			}, {});
		},

		deleteWorkflow(id: string): void {
			const { [id]: deletedWorkflow, ...workflows } = this.workflowsById;
			this.workflowsById = workflows;
		},

		addWorkflow(workflow: IWorkflowDb): void {
			Vue.set(this.workflowsById, workflow.id, {
				...this.workflowsById[workflow.id],
				...deepCopy(workflow),
			});
		},

		setWorkflowActive(workflowId: string): void {
			const uiStore = useUIStore();
			uiStore.stateIsDirty = false;
			const index = this.activeWorkflows.indexOf(workflowId);
			if (index === -1) {
				this.activeWorkflows.push(workflowId);
			}
			if (this.workflowsById[workflowId]) {
				this.workflowsById[workflowId].active = true;
			}
		},

		setWorkflowInactive(workflowId: string): void {
			const index = this.activeWorkflows.indexOf(workflowId);
			if (index !== -1) {
				this.activeWorkflows.splice(index, 1);
			}
			if (this.workflowsById[workflowId]) {
				this.workflowsById[workflowId].active = false;
			}
		},

		async fetchActiveWorkflows(): Promise<string[]> {
			const rootStore = useRootStore();
			const activeWorkflows = await getActiveWorkflows(rootStore.getRestApiContext);
			this.activeWorkflows = activeWorkflows;
			return activeWorkflows;
		},

		setActive(newActive: boolean): void {
			this.workflow.active = newActive;
		},

		async getDuplicateCurrentWorkflowName(currentWorkflowName: string): Promise<string> {
			if (
				currentWorkflowName &&
				currentWorkflowName.length + DUPLICATE_POSTFFIX.length >= MAX_WORKFLOW_NAME_LENGTH
			) {
				return currentWorkflowName;
			}

			let newName = `${currentWorkflowName}${DUPLICATE_POSTFFIX}`;
			try {
				const rootStore = useRootStore();
				const newWorkflow = await getNewWorkflow(rootStore.getRestApiContext, newName);
				newName = newWorkflow.name;
			} catch (e) {}
			return newName;
		},

		// Node actions
		setWorkflowExecutionData(workflowResultData: IExecutionResponse | null): void {
			this.workflowExecutionData = workflowResultData;
			this.workflowExecutionPairedItemMappings = getPairedItemsMapping(this.workflowExecutionData);
		},

		setWorkflowExecutionRunData(workflowResultData: IRunExecutionData): void {
			if (this.workflowExecutionData) this.workflowExecutionData.data = workflowResultData;
		},

		setWorkflowSettings(workflowSettings: IWorkflowSettings): void {
			this.workflow.settings = workflowSettings;
		},

		setWorkflowPinData(pinData: IPinData): void {
<<<<<<< HEAD
			this.workflow.pinData = pinData || {};
			dataPinningEventBus.$emit('pin-data', pinData || {});
=======
			Vue.set(this.workflow, 'pinData', pinData || {});
			dataPinningEventBus.emit('pin-data', pinData || {});
>>>>>>> a74284ba
		},

		setWorkflowTagIds(tags: string[]): void {
			this.workflow.tags = tags;
		},

		addWorkflowTagIds(tags: string[]): void {
			this.workflow.tags = [...new Set([...(this.workflow.tags || []), ...tags])] as string[];
		},

		removeWorkflowTagId(tagId: string): void {
			const tags = this.workflow.tags as string[];
			const updated = tags.filter((id: string) => id !== tagId);
			this.workflow.tags = updated;
		},

		setWorkflow(workflow: IWorkflowDb): void {
			this.workflowsById[workflow.id] = workflow;
			this.currentWorkflowId = workflow.id;
		},

		pinData(payload: { node: INodeUi; data: INodeExecutionData[] }): void {
			if (!this.workflow.pinData) {
				this.workflow.pinData = {};
			}

			if (!Array.isArray(payload.data)) {
				payload.data = [payload.data];
			}

			const storedPinData = payload.data.map((item) =>
				isJsonKeyObject(item) ? item : { json: item },
			);

			Vue.set(this.workflow.pinData, payload.node.name, storedPinData);

			const uiStore = useUIStore();
			uiStore.stateIsDirty = true;

			dataPinningEventBus.emit('pin-data', { [payload.node.name]: storedPinData });
		},

		unpinData(payload: { node: INodeUi }): void {
			if (!this.workflow.pinData) {
				this.workflow.pinData = {};
			}

			this.workflow.pinData[payload.node.name] = [];
			delete this.workflow.pinData![payload.node.name];

			const uiStore = useUIStore();
			uiStore.stateIsDirty = true;

			dataPinningEventBus.emit('unpin-data', { [payload.node.name]: undefined });
		},

		addConnection(data: { connection: IConnection[] }): void {
			if (data.connection.length !== 2) {
				// All connections need two entries
				// TODO: Check if there is an error or whatever that is supposed to be returned
				return;
			}
			const sourceData: IConnection = data.connection[0];
			const destinationData: IConnection = data.connection[1];

			// Check if source node and type exist already and if not add them
			if (!this.workflow.connections.hasOwnProperty(sourceData.node)) {
				this.workflow.connections[sourceData.node] = {};
			}
			if (!this.workflow.connections[sourceData.node].hasOwnProperty(sourceData.type)) {
				this.workflow.connections[sourceData.node][sourceData.type] = [];
			}
			if (
				this.workflow.connections[sourceData.node][sourceData.type].length <
				sourceData.index + 1
			) {
				for (
					let i = this.workflow.connections[sourceData.node][sourceData.type].length;
					i <= sourceData.index;
					i++
				) {
					this.workflow.connections[sourceData.node][sourceData.type].push([]);
				}
			}

			// Check if the same connection exists already
			const checkProperties = ['index', 'node', 'type'];
			let propertyName: string;
			let connectionExists = false;
			connectionLoop: for (const existingConnection of this.workflow.connections[sourceData.node][
				sourceData.type
			][sourceData.index]) {
				for (propertyName of checkProperties) {
					if (
						// eslint-disable-next-line @typescript-eslint/no-explicit-any
						(existingConnection as any)[propertyName] !== (destinationData as any)[propertyName]
					) {
						continue connectionLoop;
					}
				}
				connectionExists = true;
				break;
			}
			// Add the new connection if it does not exist already
			if (connectionExists === false) {
				this.workflow.connections[sourceData.node][sourceData.type][sourceData.index].push(
					destinationData,
				);
			}
		},

		removeConnection(data: { connection: IConnection[] }): void {
			const sourceData = data.connection[0];
			const destinationData = data.connection[1];

			if (!this.workflow.connections.hasOwnProperty(sourceData.node)) {
				return;
			}
			if (!this.workflow.connections[sourceData.node].hasOwnProperty(sourceData.type)) {
				return;
			}
			if (
				this.workflow.connections[sourceData.node][sourceData.type].length <
				sourceData.index + 1
			) {
				return;
			}
			const uiStore = useUIStore();
			uiStore.stateIsDirty = true;

			const connections =
				this.workflow.connections[sourceData.node][sourceData.type][sourceData.index];
			for (const index in connections) {
				if (
					connections[index].node === destinationData.node &&
					connections[index].type === destinationData.type &&
					connections[index].index === destinationData.index
				) {
					// Found the connection to remove
					connections.splice(parseInt(index, 10), 1);
				}
			}
		},

		removeAllConnections(data: { setStateDirty: boolean }): void {
			if (data && data.setStateDirty) {
				const uiStore = useUIStore();
				uiStore.stateIsDirty = true;
			}
			this.workflow.connections = {};
		},

		removeAllNodeConnection(node: INodeUi): void {
			const uiStore = useUIStore();
			uiStore.stateIsDirty = true;
			// Remove all source connections
			if (this.workflow.connections.hasOwnProperty(node.name)) {
				delete this.workflow.connections[node.name];
			}

			// Remove all destination connections
			const indexesToRemove = [];
			let sourceNode: string,
				type: string,
				sourceIndex: string,
				connectionIndex: string,
				connectionData: IConnection;
			for (sourceNode of Object.keys(this.workflow.connections)) {
				for (type of Object.keys(this.workflow.connections[sourceNode])) {
					for (sourceIndex of Object.keys(this.workflow.connections[sourceNode][type])) {
						indexesToRemove.length = 0;
						for (connectionIndex of Object.keys(
							this.workflow.connections[sourceNode][type][parseInt(sourceIndex, 10)],
						)) {
							connectionData =
								this.workflow.connections[sourceNode][type][parseInt(sourceIndex, 10)][
									parseInt(connectionIndex, 10)
								];
							if (connectionData.node === node.name) {
								indexesToRemove.push(connectionIndex);
							}
						}

						indexesToRemove.forEach((index) => {
							this.workflow.connections[sourceNode][type][parseInt(sourceIndex, 10)].splice(
								parseInt(index, 10),
								1,
							);
						});
					}
				}
			}
		},

		renameNodeSelectedAndExecution(nameData: { old: string; new: string }): void {
			const uiStore = useUIStore();
			uiStore.stateIsDirty = true;
			// If node has any WorkflowResultData rename also that one that the data
			// does still get displayed also after node got renamed
			if (
				this.workflowExecutionData !== null &&
				this.workflowExecutionData.data &&
				this.workflowExecutionData.data.resultData.runData.hasOwnProperty(nameData.old)
			) {
				this.workflowExecutionData.data.resultData.runData[nameData.new] =
					this.workflowExecutionData.data.resultData.runData[nameData.old];
				delete this.workflowExecutionData.data.resultData.runData[nameData.old];
			}

			// In case the renamed node was last selected set it also there with the new name
			if (uiStore.lastSelectedNode === nameData.old) {
				uiStore.lastSelectedNode = nameData.new;
			}

			Vue.set(this.nodeMetadata, nameData.new, this.nodeMetadata[nameData.old]);
			Vue.delete(this.nodeMetadata, nameData.old);

			if (this.workflow.pinData && this.workflow.pinData.hasOwnProperty(nameData.old)) {
				this.workflow.pinData[nameData.new] = this.workflow.pinData[nameData.old];
				Vue.delete(this.workflow.pinData, nameData.old);
			}

			this.workflowExecutionPairedItemMappings = getPairedItemsMapping(this.workflowExecutionData);
		},

		resetAllNodesIssues(): boolean {
			this.workflow.nodes.forEach((node) => {
				node.issues = undefined;
			});
			return true;
		},

		setNodeIssue(nodeIssueData: INodeIssueData): boolean {
			const node = this.workflow.nodes.find((node) => {
				return node.name === nodeIssueData.node;
			});
			if (!node) {
				return false;
			}
			if (nodeIssueData.value === null) {
				// Remove the value if one exists
				if (node.issues === undefined || node.issues[nodeIssueData.type] === undefined) {
					// No values for type exist so nothing has to get removed
					return true;
				}

				// @ts-ignore
				Vue.delete(node.issues, nodeIssueData.type);
			} else {
				if (node.issues === undefined) {
					Vue.set(node, 'issues', {});
				}
				// Set/Overwrite the value
				Vue.set(node.issues!, nodeIssueData.type, nodeIssueData.value);
			}
			return true;
		},

		addNode(nodeData: INodeUi): void {
			if (!nodeData.hasOwnProperty('name')) {
				// All nodes have to have a name
				// TODO: Check if there is an error or whatever that is supposed to be returned
				return;
			}

			if (!this.getNodeByName(nodeData.name)) {
				this.workflow.nodes.push(nodeData);
			}

			// Init node metadata
			if (!this.nodeMetadata[nodeData.name]) {
				Vue.set(this.nodeMetadata, nodeData.name, {});
			}
		},

		removeNode(node: INodeUi): void {
			Vue.delete(this.nodeMetadata, node.name);

			if (this.workflow.pinData && this.workflow.pinData.hasOwnProperty(node.name)) {
				Vue.delete(this.workflow.pinData, node.name);
			}

			for (let i = 0; i < this.workflow.nodes.length; i++) {
				if (this.workflow.nodes[i].name === node.name) {
					this.workflow.nodes.splice(i, 1);
					const uiStore = useUIStore();
					uiStore.stateIsDirty = true;
					return;
				}
			}
		},

		removeAllNodes(data: { setStateDirty: boolean; removePinData: boolean }): void {
			if (data.setStateDirty) {
				const uiStore = useUIStore();
				uiStore.stateIsDirty = true;
			}

			if (data.removePinData) {
				this.workflow.pinData = {};
			}

			this.workflow.nodes.splice(0, this.workflow.nodes.length);
			this.nodeMetadata = {};
		},

		updateNodeProperties(updateInformation: INodeUpdatePropertiesInformation): void {
			// Find the node that should be updated
			const node = this.workflow.nodes.find((node) => {
				return node.name === updateInformation.name;
			});

			if (node) {
				for (const key of Object.keys(updateInformation.properties)) {
					const uiStore = useUIStore();
					uiStore.stateIsDirty = true;
					Vue.set(node, key, updateInformation.properties[key]);
				}
			}
		},

		setNodeValue(updateInformation: IUpdateInformation): void {
			// Find the node that should be updated
			const node = this.workflow.nodes.find((node) => {
				return node.name === updateInformation.name;
			});

			if (node === undefined || node === null || !updateInformation.key) {
				throw new Error(
					`Node with the name "${updateInformation.name}" could not be found to set parameter.`,
				);
			}

			const uiStore = useUIStore();
			uiStore.stateIsDirty = true;
			Vue.set(node, updateInformation.key, updateInformation.value);
		},

		setNodeParameters(updateInformation: IUpdateInformation, append?: boolean): void {
			// Find the node that should be updated
			const node = this.workflow.nodes.find((node) => {
				return node.name === updateInformation.name;
			});

			if (node === undefined || node === null) {
				throw new Error(
					`Node with the name "${updateInformation.name}" could not be found to set parameter.`,
				);
			}

			const uiStore = useUIStore();
			uiStore.stateIsDirty = true;
			const newParameters =
				!!append && isObjectLiteral(updateInformation.value)
					? { ...node.parameters, ...updateInformation.value }
					: updateInformation.value;

			Vue.set(node, 'parameters', newParameters);

			if (!this.nodeMetadata[node.name]) {
				Vue.set(this.nodeMetadata, node.name, {});
			}

			Vue.set(this.nodeMetadata[node.name], 'parametersLastUpdatedAt', Date.now());
		},

		setLastNodeParameters(updateInformation: IUpdateInformation) {
			const latestNode = this.workflow.nodes.findLast(
				(node) => node.type === updateInformation.key,
			) as INodeUi;
			const nodeType = useNodeTypesStore().getNodeType(latestNode.type);
			if (!nodeType) return;

			const nodeParams = NodeHelpers.getNodeParameters(
				nodeType.properties,
				updateInformation.value as INodeParameters,
				true,
				false,
				latestNode,
			);

			if (latestNode) this.setNodeParameters({ value: nodeParams, name: latestNode.name }, true);
		},

		addNodeExecutionData(pushData: IPushDataNodeExecuteAfter): void {
			if (this.workflowExecutionData === null || !this.workflowExecutionData.data) {
				throw new Error('The "workflowExecutionData" is not initialized!');
			}
			if (this.workflowExecutionData.data.resultData.runData[pushData.nodeName] === undefined) {
				Vue.set(this.workflowExecutionData.data.resultData.runData, pushData.nodeName, []);
			}
			this.workflowExecutionData.data.resultData.runData[pushData.nodeName].push(pushData.data);
			this.workflowExecutionPairedItemMappings = getPairedItemsMapping(this.workflowExecutionData);
		},
		clearNodeExecutionData(nodeName: string): void {
			if (this.workflowExecutionData === null || !this.workflowExecutionData.data) {
				return;
			}
			Vue.delete(this.workflowExecutionData.data.resultData.runData, nodeName);
		},

		pinDataByNodeName(nodeName: string): INodeExecutionData[] | undefined {
			if (!this.workflow.pinData || !this.workflow.pinData[nodeName]) return undefined;
			return this.workflow.pinData[nodeName].map((item) => item.json) as INodeExecutionData[];
		},

		activeNode(): INodeUi | null {
			// kept here for FE hooks
			const ndvStore = useNDVStore();
			return ndvStore.activeNode;
		},

		// Executions actions

		addActiveExecution(newActiveExecution: IExecutionsCurrentSummaryExtended): void {
			// Check if the execution exists already
			const activeExecution = this.activeExecutions.find((execution) => {
				return execution.id === newActiveExecution.id;
			});

			if (activeExecution !== undefined) {
				// Exists already so no need to add it again
				if (activeExecution.workflowName === undefined) {
					activeExecution.workflowName = newActiveExecution.workflowName;
				}
				return;
			}
			this.activeExecutions.unshift(newActiveExecution);
		},
		finishActiveExecution(
			finishedActiveExecution: IPushDataExecutionFinished | IPushDataUnsavedExecutionFinished,
		): void {
			// Find the execution to set to finished
			const activeExecution = this.activeExecutions.find((execution) => {
				return execution.id === finishedActiveExecution.executionId;
			});

			if (activeExecution === undefined) {
				// The execution could not be found
				return;
			}

			if (finishedActiveExecution.executionId !== undefined) {
				Vue.set(activeExecution, 'id', finishedActiveExecution.executionId);
			}

			Vue.set(activeExecution, 'finished', finishedActiveExecution.data.finished);
			Vue.set(activeExecution, 'stoppedAt', finishedActiveExecution.data.stoppedAt);
			if (finishedActiveExecution.data && (finishedActiveExecution.data as IRun).data) {
				this.setWorkflowExecutionRunData((finishedActiveExecution.data as IRun).data);
			}
		},

		setActiveExecutions(newActiveExecutions: IExecutionsCurrentSummaryExtended[]): void {
			Vue.set(this, 'activeExecutions', newActiveExecutions);
		},

		async loadCurrentWorkflowExecutions(
			requestFilter: ExecutionsQueryFilter,
		): Promise<IExecutionsSummary[]> {
			let activeExecutions = [];

			if (!requestFilter.workflowId) {
				return [];
			}
			try {
				const rootStore = useRootStore();
				if ((!requestFilter.status || !requestFilter.finished) && isEmpty(requestFilter.metadata)) {
					activeExecutions = await getCurrentExecutions(rootStore.getRestApiContext, {
						workflowId: requestFilter.workflowId,
					});
				}
				const finishedExecutions = await getExecutions(rootStore.getRestApiContext, requestFilter);
				this.finishedExecutionsCount = finishedExecutions.count;
				return [...activeExecutions, ...(finishedExecutions.results || [])];
			} catch (error) {
				throw error;
			}
		},
		async fetchExecutionDataById(executionId: string): Promise<IExecutionResponse | null> {
			const rootStore = useRootStore();
			return await getExecutionData(rootStore.getRestApiContext, executionId);
		},
		deleteExecution(execution: IExecutionsSummary): void {
			this.currentWorkflowExecutions.splice(this.currentWorkflowExecutions.indexOf(execution), 1);
		},
		addToCurrentExecutions(executions: IExecutionsSummary[]): void {
			executions.forEach((execution) => {
				const exists = this.currentWorkflowExecutions.find((ex) => ex.id === execution.id);
				if (!exists && execution.workflowId === this.workflowId) {
					this.currentWorkflowExecutions.push(execution);
				}
			});
		},
		setNodePristine(nodeName: string, isPristine: boolean): void {
			Vue.set(this.nodeMetadata[nodeName], 'pristine', isPristine);
		},
	},
});<|MERGE_RESOLUTION|>--- conflicted
+++ resolved
@@ -470,13 +470,8 @@
 		},
 
 		setWorkflowPinData(pinData: IPinData): void {
-<<<<<<< HEAD
 			this.workflow.pinData = pinData || {};
-			dataPinningEventBus.$emit('pin-data', pinData || {});
-=======
-			Vue.set(this.workflow, 'pinData', pinData || {});
 			dataPinningEventBus.emit('pin-data', pinData || {});
->>>>>>> a74284ba
 		},
 
 		setWorkflowTagIds(tags: string[]): void {
