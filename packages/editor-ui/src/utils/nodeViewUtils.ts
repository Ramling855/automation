import { getStyleTokenValue } from '@/utils/htmlUtils';
import { isNumber } from '@/utils';
import { NODE_OUTPUT_DEFAULT_KEY, STICKY_NODE_TYPE } from '@/constants';
import type { EndpointStyle, IBounds, INodeUi, XYPosition } from '@/Interface';
import type { ArrayAnchorSpec, ConnectorSpec, OverlaySpec, PaintStyle } from '@jsplumb/common';
import type { Endpoint, Connection } from '@jsplumb/core';
import { N8nConnector } from '@/plugins/connectors/N8nCustomConnector';
import { closestNumberDivisibleBy } from '@/utils';
import type {
	IConnection,
	INode,
	ITaskData,
	INodeExecutionData,
	NodeInputConnections,
	INodeTypeDescription,
} from 'n8n-workflow';
import { EVENT_CONNECTION_MOUSEOUT, EVENT_CONNECTION_MOUSEOVER } from '@jsplumb/browser-ui';
import { useUIStore } from '@/stores';

/*
	Canvas constants and functions.
	These utils are not exported with main `utils`package because they need to be used
	on-demand (when jsplumb instance is ready) by components (mainly the NodeView).
*/

export const OVERLAY_DROP_NODE_ID = 'drop-add-node';
export const OVERLAY_MIDPOINT_ARROW_ID = 'midpoint-arrow';
export const OVERLAY_ENDPOINT_ARROW_ID = 'endpoint-arrow';
export const OVERLAY_RUN_ITEMS_ID = 'run-items-label';
export const OVERLAY_CONNECTION_ACTIONS_ID = 'connection-actions';
export const JSPLUMB_FLOWCHART_STUB = 26;
export const OVERLAY_INPUT_NAME_LABEL = 'input-name-label';
export const OVERLAY_INPUT_NAME_MOVED_CLASS = 'node-input-endpoint-label--moved';
export const OVERLAY_OUTPUT_NAME_LABEL = 'output-name-label';
export const GRID_SIZE = 20;

const MIN_X_TO_SHOW_OUTPUT_LABEL = 90;
const MIN_Y_TO_SHOW_OUTPUT_LABEL = 100;

export const NODE_SIZE = 100;
export const PLACEHOLDER_TRIGGER_NODE_SIZE = 100;
export const DEFAULT_START_POSITION_X = 180;
export const DEFAULT_START_POSITION_Y = 240;
export const HEADER_HEIGHT = 65;
export const EXECUTION_SIDEBAR_WIDTH = 309;
export const MAX_X_TO_PUSH_DOWNSTREAM_NODES = 300;
export const PUSH_NODES_OFFSET = NODE_SIZE * 2 + GRID_SIZE;
const LOOPBACK_MINIMUM = 140;
export const INPUT_UUID_KEY = '-input';
export const OUTPUT_UUID_KEY = '-output';
export const PLACEHOLDER_BUTTON = 'PlaceholderTriggerButton';

export const DEFAULT_PLACEHOLDER_TRIGGER_BUTTON = {
	name: 'Choose a Trigger...',
	type: PLACEHOLDER_BUTTON,
	typeVersion: 1,
	position: [],
	parameters: {
		height: PLACEHOLDER_TRIGGER_NODE_SIZE,
		width: PLACEHOLDER_TRIGGER_NODE_SIZE,
	},
};

export const CONNECTOR_FLOWCHART_TYPE: ConnectorSpec = {
	type: N8nConnector.type,
	options: {
		cornerRadius: 12,
		stub: JSPLUMB_FLOWCHART_STUB + 10,
		targetGap: 4,
		alwaysRespectStubs: false,
		loopbackVerticalLength: NODE_SIZE + GRID_SIZE, // height of vertical segment when looping
		loopbackMinimum: LOOPBACK_MINIMUM, // minimum length before flowchart loops around
		getEndpointOffset(endpoint: Endpoint) {
			const indexOffset = 10; // stub offset between different endpoints of same node
			const index = endpoint && endpoint.__meta ? endpoint.__meta.index : 0;
			const totalEndpoints = endpoint && endpoint.__meta ? endpoint.__meta.totalEndpoints : 0;

			const outputOverlay = getOverlay(endpoint, OVERLAY_OUTPUT_NAME_LABEL);
			const labelOffset =
				outputOverlay && outputOverlay.label && outputOverlay.label.length > 1 ? 10 : 0;
			const outputsOffset = totalEndpoints > 3 ? 24 : 0; // avoid intersecting plus

			return index * indexOffset + labelOffset + outputsOffset;
		},
	},
};

export const CONNECTOR_PAINT_STYLE_DEFAULT: PaintStyle = {
	stroke: getStyleTokenValue('--color-foreground-dark'),
	strokeWidth: 2,
	outlineWidth: 12,
	outlineStroke: 'transparent',
};

export const CONNECTOR_PAINT_STYLE_PULL: PaintStyle = {
	...CONNECTOR_PAINT_STYLE_DEFAULT,
	stroke: getStyleTokenValue('--color-foreground-xdark'),
};

export const CONNECTOR_PAINT_STYLE_PRIMARY = {
	...CONNECTOR_PAINT_STYLE_DEFAULT,
	stroke: getStyleTokenValue('--color-primary'),
};

export const CONNECTOR_ARROW_OVERLAYS: OverlaySpec[] = [
	{
		type: 'Arrow',
		options: {
			id: OVERLAY_ENDPOINT_ARROW_ID,
			location: 1,
			width: 12,
			foldback: 1,
			length: 10,
			visible: true,
		},
	},
	{
		type: 'Arrow',
		options: {
			id: OVERLAY_MIDPOINT_ARROW_ID,
			location: 0.5,
			width: 12,
			foldback: 1,
			length: 10,
			visible: false,
		},
	},
];

export const ANCHOR_POSITIONS: {
	[key: string]: {
		[key: number]: ArrayAnchorSpec[];
	};
} = {
	input: {
		1: [[0.01, 0.5, -1, 0]],
		2: [
			[0.01, 0.3, -1, 0],
			[0.01, 0.7, -1, 0],
		],
		3: [
			[0.01, 0.25, -1, 0],
			[0.01, 0.5, -1, 0],
			[0.01, 0.75, -1, 0],
		],
		4: [
			[0.01, 0.2, -1, 0],
			[0.01, 0.4, -1, 0],
			[0.01, 0.6, -1, 0],
			[0.01, 0.8, -1, 0],
		],
	},
	output: {
		1: [[0.99, 0.5, 1, 0]],
		2: [
			[0.99, 0.3, 1, 0],
			[0.99, 0.7, 1, 0],
		],
		3: [
			[0.99, 0.25, 1, 0],
			[0.99, 0.5, 1, 0],
			[0.99, 0.75, 1, 0],
		],
		4: [
			[0.99, 0.2, 1, 0],
			[0.99, 0.4, 1, 0],
			[0.99, 0.6, 1, 0],
			[0.99, 0.8, 1, 0],
		],
	},
};

export const getInputEndpointStyle = (
	nodeTypeData: INodeTypeDescription,
	color: string,
): EndpointStyle => ({
	width: 8,
	height: nodeTypeData && nodeTypeData.outputs.length > 2 ? 18 : 20,
	fill: getStyleTokenValue(color),
	stroke: getStyleTokenValue(color),
	lineWidth: 0,
});

export const getInputNameOverlay = (labelText: string): OverlaySpec => ({
	type: 'Custom',
	options: {
		id: OVERLAY_INPUT_NAME_LABEL,
		visible: true,
		create: (component: Endpoint) => {
			const label = document.createElement('div');
			label.innerHTML = labelText;
			label.classList.add('node-input-endpoint-label');
			return label;
		},
	},
});

export const getOutputEndpointStyle = (
	nodeTypeData: INodeTypeDescription,
	color: string,
): PaintStyle => ({
	strokeWidth: nodeTypeData && nodeTypeData.outputs.length > 2 ? 7 : 9,
	fill: getStyleTokenValue(color),
	outlineStroke: 'none',
});

export const getOutputNameOverlay = (labelText: string): OverlaySpec => ({
	type: 'Custom',
	options: {
		id: OVERLAY_OUTPUT_NAME_LABEL,
		visible: true,
		create: (component: Endpoint) => {
			const label = document.createElement('div');
			label.innerHTML = labelText;
			label.classList.add('node-output-endpoint-label');
			return label;
		},
	},
});

export const addOverlays = (connection: Connection, overlays: OverlaySpec[]) => {
	overlays.forEach((overlay: OverlaySpec) => {
		connection.addOverlay(overlay);
	});
};

export const getLeftmostTopNode = (nodes: INodeUi[]): INodeUi => {
	return nodes.reduce((leftmostTop, node) => {
		if (node.position[0] > leftmostTop.position[0] || node.position[1] > leftmostTop.position[1]) {
			return leftmostTop;
		}

		return node;
	});
};

export const getWorkflowCorners = (nodes: INodeUi[]): IBounds => {
	return nodes.reduce(
		(accu: IBounds, node: INodeUi) => {
			const hasCustomDimensions = [STICKY_NODE_TYPE, PLACEHOLDER_BUTTON].includes(node.type);
			const xOffset =
				hasCustomDimensions && isNumber(node.parameters.width) ? node.parameters.width : NODE_SIZE;
			const yOffset =
				hasCustomDimensions && isNumber(node.parameters.height)
					? node.parameters.height
					: NODE_SIZE;

			const x = node.position[0];
			const y = node.position[1];

			if (x < accu.minX) {
				accu.minX = x;
			}
			if (y < accu.minY) {
				accu.minY = y;
			}
			if (x + xOffset > accu.maxX) {
				accu.maxX = x + xOffset;
			}
			if (y + yOffset > accu.maxY) {
				accu.maxY = y + yOffset;
			}

			return accu;
		},
		{
			minX: nodes[0].position[0],
			minY: nodes[0].position[1],
			maxX: nodes[0].position[0],
			maxY: nodes[0].position[1],
		},
	);
};

export const getOverlay = (item: Connection | Endpoint, overlayId: string) => {
	try {
		return item.getOverlay(overlayId); // handle when _jsPlumb element is deleted
	} catch (e) {
		return null;
	}
};

export const showOverlay = (item: Connection | Endpoint, overlayId: string) => {
	const overlay = getOverlay(item, overlayId);
	if (overlay) {
		overlay.setVisible(true);
	}
};

export const hideOverlay = (item: Connection | Endpoint, overlayId: string) => {
	const overlay = getOverlay(item, overlayId);
	if (overlay) {
		overlay.setVisible(false);
	}
};

export const showOrHideMidpointArrow = (connection: Connection) => {
	if (!connection || !connection.endpoints || connection.endpoints.length !== 2) {
		return;
	}
	const hasItemsLabel = !!getOverlay(connection, OVERLAY_RUN_ITEMS_ID);

	const sourceEndpoint = connection.endpoints[0];
	const targetEndpoint = connection.endpoints[1];
	const sourcePosition = sourceEndpoint._anchor.computedPosition?.curX ?? 0;
	const targetPosition = targetEndpoint._anchor.computedPosition?.curX ?? sourcePosition + 1;

	const minimum = hasItemsLabel ? 150 : 0;
	const isBackwards = sourcePosition >= targetPosition;
	const isTooLong = Math.abs(sourcePosition - targetPosition) >= minimum;
	const isActionsOverlayHovered = getOverlay(
		connection,
		OVERLAY_CONNECTION_ACTIONS_ID,
	)?.component.isHover();
	const isConnectionHovered = connection.isHover();

	const arrow = getOverlay(connection, OVERLAY_MIDPOINT_ARROW_ID);
	const isArrowVisible =
		isBackwards &&
		isTooLong &&
		!isActionsOverlayHovered &&
		!isConnectionHovered &&
		!connection.instance.isConnectionBeingDragged;

	if (arrow) {
		arrow.setVisible(isArrowVisible);
		arrow.setLocation(hasItemsLabel ? 0.6 : 0.5);
		connection.instance.repaint(arrow.canvas);
	}
};

export const getConnectorLengths = (connection: Connection): [number, number] => {
	if (!connection.connector) {
		return [0, 0];
	}
	const bounds = connection.connector.bounds;
	const diffX = Math.abs(bounds.xmax - bounds.xmin);
	const diffY = Math.abs(bounds.ymax - bounds.ymin);

	return [diffX, diffY];
};

const isLoopingBackwards = (connection: Connection) => {
	const sourceEndpoint = connection.endpoints[0];
	const targetEndpoint = connection.endpoints[1];

	const sourcePosition = sourceEndpoint._anchor.computedPosition?.curX ?? 0;
	const targetPosition = targetEndpoint._anchor.computedPosition?.curX ?? 0;

	return targetPosition - sourcePosition < -1 * LOOPBACK_MINIMUM;
};

export const showOrHideItemsLabel = (connection: Connection) => {
	if (!connection?.connector) return;

	const overlay = getOverlay(connection, OVERLAY_RUN_ITEMS_ID);
	if (!overlay) return;

	const actionsOverlay = getOverlay(connection, OVERLAY_CONNECTION_ACTIONS_ID);
	const isActionsOverlayHovered = actionsOverlay?.component.isHover();

	if (isActionsOverlayHovered) {
		overlay.setVisible(false);
		return;
	}

	const [diffX, diffY] = getConnectorLengths(connection);
	const isHidden = diffX < MIN_X_TO_SHOW_OUTPUT_LABEL && diffY < MIN_Y_TO_SHOW_OUTPUT_LABEL;

	overlay.setVisible(!isHidden);
	const innerElement = overlay.canvas && overlay.canvas.querySelector('span');
	if (innerElement) {
		if (diffY === 0 || isLoopingBackwards(connection)) {
			innerElement.classList.add('floating');
		} else {
			innerElement.classList.remove('floating');
		}
	}
};

export const getIcon = (name: string): string => {
	if (name === 'trash') {
		return '<svg aria-hidden="true" focusable="false" data-prefix="fas" data-icon="trash" role="img" xmlns="http://www.w3.org/2000/svg" viewBox="0 0 448 512" class="svg-inline--fa fa-trash fa-w-14 Icon__medium_ctPPJ"><path data-v-66d5c7e2="" fill="currentColor" d="M432 32H312l-9.4-18.7A24 24 0 0 0 281.1 0H166.8a23.72 23.72 0 0 0-21.4 13.3L136 32H16A16 16 0 0 0 0 48v32a16 16 0 0 0 16 16h416a16 16 0 0 0 16-16V48a16 16 0 0 0-16-16zM53.2 467a48 48 0 0 0 47.9 45h245.8a48 48 0 0 0 47.9-45L416 128H32z" class=""></path></svg>';
	}

	if (name === 'plus') {
		return '<svg aria-hidden="true" focusable="false" data-prefix="fas" data-icon="plus" role="img" xmlns="http://www.w3.org/2000/svg" viewBox="0 0 448 512" class="svg-inline--fa fa-plus fa-w-14 Icon__medium_ctPPJ"><path data-v-301ed208="" fill="currentColor" d="M416 208H272V64c0-17.67-14.33-32-32-32h-32c-17.67 0-32 14.33-32 32v144H32c-17.67 0-32 14.33-32 32v32c0 17.67 14.33 32 32 32h144v144c0 17.67 14.33 32 32 32h32c17.67 0 32-14.33 32-32V304h144c17.67 0 32-14.33 32-32v-32c0-17.67-14.33-32-32-32z" class=""></path></svg>';
	}

	return '';
};

const canUsePosition = (position1: XYPosition, position2: XYPosition) => {
	if (Math.abs(position1[0] - position2[0]) <= 100) {
		if (Math.abs(position1[1] - position2[1]) <= 50) {
			return false;
		}
	}

	return true;
};

export const getNewNodePosition = (
	nodes: INodeUi[],
	newPosition: XYPosition,
	movePosition?: XYPosition,
): XYPosition => {
	const targetPosition: XYPosition = [...newPosition];

	targetPosition[0] = closestNumberDivisibleBy(targetPosition[0], GRID_SIZE);
	targetPosition[1] = closestNumberDivisibleBy(targetPosition[1], GRID_SIZE);

	if (!movePosition) {
		movePosition = [40, 40];
	}

	let conflictFound = false;
	let i, node;
	do {
		conflictFound = false;
		for (i = 0; i < nodes.length; i++) {
			node = nodes[i];
			if (!canUsePosition(node.position, targetPosition)) {
				conflictFound = true;
				break;
			}
		}

		if (conflictFound === true) {
			targetPosition[0] += movePosition[0];
			targetPosition[1] += movePosition[1];
		}
	} while (conflictFound === true);

	return targetPosition;
};

export const getMousePosition = (e: MouseEvent | TouchEvent): XYPosition => {
	// @ts-ignore
	const x =
		e.pageX !== undefined
			? e.pageX
			: e.touches && e.touches[0] && e.touches[0].pageX
			? e.touches[0].pageX
			: 0;
	// @ts-ignore
	const y =
		e.pageY !== undefined
			? e.pageY
			: e.touches && e.touches[0] && e.touches[0].pageY
			? e.touches[0].pageY
			: 0;

	return [x, y];
};

export const getRelativePosition = (
	x: number,
	y: number,
	scale: number,
	offset: XYPosition,
): XYPosition => {
	return [(x - offset[0]) / scale, (y - offset[1]) / scale];
};

export const getMidCanvasPosition = (scale: number, offset: XYPosition): XYPosition => {
	const { editorWidth, editorHeight } = getContentDimensions();

	return getRelativePosition(editorWidth / 2, (editorHeight - HEADER_HEIGHT) / 2, scale, offset);
};

export const getBackgroundStyles = (
	scale: number,
	offsetPosition: XYPosition,
	executionPreview: boolean,
) => {
	const squareSize = GRID_SIZE * scale;
	const dotSize = 1 * scale;
	const dotPosition = (GRID_SIZE / 2) * scale;

	if (executionPreview) {
		return {
			'background-image':
				'linear-gradient(135deg, #f9f9fb 25%, #ffffff 25%, #ffffff 50%, #f9f9fb 50%, #f9f9fb 75%, #ffffff 75%, #ffffff 100%)',
			'background-size': `${squareSize}px ${squareSize}px`,
			'background-position': `left ${offsetPosition[0]}px top ${offsetPosition[1]}px`,
		};
	}

	const styles: object = {
		'background-size': `${squareSize}px ${squareSize}px`,
		'background-position': `left ${offsetPosition[0]}px top ${offsetPosition[1]}px`,
	};
	if (squareSize > 10.5) {
		const dotColor = getStyleTokenValue('--color-canvas-dot');
		return {
			...styles,
			'background-image': `radial-gradient(circle at ${dotPosition}px ${dotPosition}px, ${dotColor} ${dotSize}px, transparent 0)`,
		};
	}

	return styles;
};

export const hideConnectionActions = (connection: Connection) => {
	connection.instance.setSuspendDrawing(true);
	hideOverlay(connection, OVERLAY_CONNECTION_ACTIONS_ID);
	showOrHideMidpointArrow(connection);
	showOrHideItemsLabel(connection);
	connection.instance.setSuspendDrawing(false);
	(connection.endpoints || []).forEach((endpoint) => {
		connection.instance.repaint(endpoint.element);
	});
};

export const showConnectionActions = (connection: Connection) => {
	showOverlay(connection, OVERLAY_CONNECTION_ACTIONS_ID);
	hideOverlay(connection, OVERLAY_RUN_ITEMS_ID);
	if (!getOverlay(connection, OVERLAY_RUN_ITEMS_ID)) {
		hideOverlay(connection, OVERLAY_MIDPOINT_ARROW_ID);
	}

	(connection.endpoints || []).forEach((endpoint) => {
		connection.instance.repaint(endpoint.element);
	});
};

export const getOutputSummary = (data: ITaskData[], nodeConnections: NodeInputConnections) => {
	const outputMap: {
		[sourceOutputIndex: string]: {
			[targetNodeName: string]: {
				[targetInputIndex: string]: {
					total: number;
					iterations: number;
					isArtificialRecoveredEventItem?: boolean;
				};
			};
		};
	} = {};

	data.forEach((run: ITaskData) => {
		if (!run.data || !run.data.main) {
			return;
		}

		run.data.main.forEach((output: INodeExecutionData[] | null, i: number) => {
			const sourceOutputIndex = i;

			// executionData that was recovered by recoverEvents in the CLI will have an isArtificialRecoveredEventItem property
			// to indicate that it was not part of the original executionData
			// we do not want to count these items in the summary
			// if (output?.[0]?.json?.isArtificialRecoveredEventItem) {
			// 	return outputMap;
			// }

			if (!outputMap[sourceOutputIndex]) {
				outputMap[sourceOutputIndex] = {};
			}

			if (!outputMap[sourceOutputIndex][NODE_OUTPUT_DEFAULT_KEY]) {
				outputMap[sourceOutputIndex][NODE_OUTPUT_DEFAULT_KEY] = {};
				outputMap[sourceOutputIndex][NODE_OUTPUT_DEFAULT_KEY][0] = {
					total: 0,
					iterations: 0,
				};
			}

			const defaultOutput = outputMap[sourceOutputIndex][NODE_OUTPUT_DEFAULT_KEY][0];
			defaultOutput.total += output ? output.length : 0;
			defaultOutput.iterations += output ? 1 : 0;

			if (!nodeConnections[sourceOutputIndex]) {
				return;
			}

			nodeConnections[sourceOutputIndex].map((connection: IConnection) => {
				const targetNodeName = connection.node;
				const targetInputIndex = connection.index;

				if (!outputMap[sourceOutputIndex][targetNodeName]) {
					outputMap[sourceOutputIndex][targetNodeName] = {};
				}

				if (!outputMap[sourceOutputIndex][targetNodeName][targetInputIndex]) {
					outputMap[sourceOutputIndex][targetNodeName][targetInputIndex] = {
						total: 0,
						iterations: 0,
					};
				}

				if (output?.[0]?.json?.isArtificialRecoveredEventItem) {
					outputMap[sourceOutputIndex][targetNodeName][
						targetInputIndex
					].isArtificialRecoveredEventItem = true;
					outputMap[sourceOutputIndex][targetNodeName][targetInputIndex].total = 0;
				} else {
					outputMap[sourceOutputIndex][targetNodeName][targetInputIndex].total += output
						? output.length
						: 0;
					outputMap[sourceOutputIndex][targetNodeName][targetInputIndex].iterations += output
						? 1
						: 0;
				}
			});
		});
	});

	return outputMap;
};

export const resetConnection = (connection: Connection) => {
	connection.removeOverlay(OVERLAY_RUN_ITEMS_ID);
	connection.removeClass('success');
	showOrHideMidpointArrow(connection);
	connection.setPaintStyle(CONNECTOR_PAINT_STYLE_DEFAULT);
};

export const recoveredConnection = (connection: Connection) => {
	connection.removeOverlay(OVERLAY_RUN_ITEMS_ID);
	connection.addClass('success');
	showOrHideMidpointArrow(connection);
	connection.setPaintStyle(CONNECTOR_PAINT_STYLE_PRIMARY);
};

export const getRunItemsLabel = (output: { total: number; iterations: number }): string => {
	let label = `${output.total}`;
	label = output.total > 1 ? `${label} items` : `${label} item`;
	label = output.iterations > 1 ? `${label} total` : label;
	return label;
};

export const addConnectionOutputSuccess = (
	connection: Connection,
	output: { total: number; iterations: number },
) => {
	connection.addClass('success');
	if (getOverlay(connection, OVERLAY_RUN_ITEMS_ID)) {
		connection.removeOverlay(OVERLAY_RUN_ITEMS_ID);
	}

	const overlay = connection.addOverlay({
		type: 'Custom',
		options: {
			id: OVERLAY_RUN_ITEMS_ID,
			create() {
				const container = document.createElement('div');
				const span = document.createElement('span');

				container.classList.add('connection-run-items-label');
				span.classList.add('floating');
				span.innerHTML = getRunItemsLabel(output);
				container.appendChild(span);
				return container;
			},
			location: 0.5,
		},
	});

	overlay.setVisible(true);
	showOrHideItemsLabel(connection);
	showOrHideMidpointArrow(connection);

	(connection.endpoints || []).forEach((endpoint) => {
		connection.instance.repaint(endpoint.element);
	});
};

const getContentDimensions = (): { editorWidth: number; editorHeight: number } => {
	let contentWidth = window.innerWidth;
	let contentHeight = window.innerHeight;
	const nodeViewRoot = document.getElementById('node-view-root');

	if (nodeViewRoot) {
		const contentBounds = nodeViewRoot.getBoundingClientRect();
		contentWidth = contentBounds.width;
		contentHeight = contentBounds.height;
	}
	return {
		editorWidth: contentWidth,
		editorHeight: contentHeight,
	};
};

export const getZoomToFit = (nodes: INodeUi[]): { offset: XYPosition; zoomLevel: number } => {
	const { minX, minY, maxX, maxY } = getWorkflowCorners(nodes);
	const { editorWidth, editorHeight } = getContentDimensions();
<<<<<<< HEAD
=======
	const footerHeight = addFooterPadding ? 200 : 100;
	const uiStore = useUIStore();
>>>>>>> 63ffe67d

	const PADDING = NODE_SIZE * 4;

	const diffX = maxX - minX + PADDING;
	const scaleX = editorWidth / diffX;

	const diffY = maxY - minY + PADDING;
	const scaleY = editorHeight / diffY;

	const zoomLevel = Math.min(scaleX, scaleY, 1);

	let xOffset = minX * -1 * zoomLevel; // find top right corner
	xOffset += (editorWidth - (maxX - minX) * zoomLevel) / 2; // add padding to center workflow

	let yOffset = minY * -1 * zoomLevel; // find top right corner
<<<<<<< HEAD
	yOffset += (editorHeight - (maxY - minY) * zoomLevel) / 2; // add padding to center workflow
=======
	yOffset +=
		(editorHeight -
			(maxY - minY + footerHeight - uiStore.headerHeight + uiStore.bannersHeight) * zoomLevel) /
		2; // add padding to center workflow
>>>>>>> 63ffe67d

	return {
		zoomLevel,
		offset: [
			closestNumberDivisibleBy(xOffset, GRID_SIZE),
			closestNumberDivisibleBy(yOffset, GRID_SIZE),
		],
	};
};

export const showDropConnectionState = (connection: Connection, targetEndpoint?: Endpoint) => {
	if (connection?.connector) {
		const connector = connection.connector as N8nConnector;
		if (targetEndpoint) {
			connector.setTargetEndpoint(targetEndpoint);
		}
		connection.setPaintStyle(CONNECTOR_PAINT_STYLE_PRIMARY);
		hideOverlay(connection, OVERLAY_DROP_NODE_ID);
	}
};

export const showPullConnectionState = (connection: Connection) => {
	if (connection?.connector) {
		const connector = connection.connector as N8nConnector;
		connector.resetTargetEndpoint();
		connection.setPaintStyle(CONNECTOR_PAINT_STYLE_PULL);
		showOverlay(connection, OVERLAY_DROP_NODE_ID);
	}
};

export const resetConnectionAfterPull = (connection: Connection) => {
	if (connection?.connector) {
		const connector = connection.connector as N8nConnector;
		connector.resetTargetEndpoint();
		connection.setPaintStyle(CONNECTOR_PAINT_STYLE_DEFAULT);
	}
};

export const resetInputLabelPosition = (targetEndpoint: Connection | Endpoint) => {
	const inputNameOverlay = getOverlay(targetEndpoint, OVERLAY_INPUT_NAME_LABEL);
	if (inputNameOverlay) {
		targetEndpoint.instance.removeOverlayClass(inputNameOverlay, OVERLAY_INPUT_NAME_MOVED_CLASS);
	}
};

export const moveBackInputLabelPosition = (targetEndpoint: Endpoint) => {
	const inputNameOverlay = getOverlay(targetEndpoint, OVERLAY_INPUT_NAME_LABEL);
	if (inputNameOverlay) {
		targetEndpoint.instance.addOverlayClass(inputNameOverlay, OVERLAY_INPUT_NAME_MOVED_CLASS);
	}
};

export const addConnectionTestData = (
	source: HTMLElement,
	target: HTMLElement,
	el: HTMLElement | undefined,
) => {
	// TODO: Only do this if running in test mode
	const sourceNodeName = source.getAttribute('data-name')?.toString();
	const targetNodeName = target.getAttribute('data-name')?.toString();

	if (el && sourceNodeName && targetNodeName) {
		el.setAttribute('data-source-node', sourceNodeName);
		el.setAttribute('data-target-node', targetNodeName);
	}
};

export const addConnectionActionsOverlay = (
	connection: Connection,
	onDelete: Function,
	onAdd: Function,
) => {
	const overlay = connection.addOverlay({
		type: 'Custom',
		options: {
			id: OVERLAY_CONNECTION_ACTIONS_ID,
			create: (component: Connection) => {
				const div = document.createElement('div');
				const addButton = document.createElement('button');
				const deleteButton = document.createElement('button');

				div.classList.add(OVERLAY_CONNECTION_ACTIONS_ID);
				addConnectionTestData(component.source, component.target, div);
				addButton.classList.add('add');
				deleteButton.classList.add('delete');
				addButton.innerHTML = getIcon('plus');
				deleteButton.innerHTML = getIcon('trash');
				addButton.addEventListener('click', () => onAdd());
				deleteButton.addEventListener('click', () => onDelete());
				// We have to manually trigger connection mouse events because the overlay
				// is not part of the connection element
				div.addEventListener('mouseout', () =>
					connection.instance.fire(EVENT_CONNECTION_MOUSEOUT, component),
				);
				div.addEventListener('mouseover', () =>
					connection.instance.fire(EVENT_CONNECTION_MOUSEOVER, component),
				);
				div.appendChild(addButton);
				div.appendChild(deleteButton);
				return div;
			},
		},
	});

	overlay.setVisible(false);
};

export const getOutputEndpointUUID = (nodeId: string, outputIndex: number) => {
	return `${nodeId}${OUTPUT_UUID_KEY}${outputIndex}`;
};

export const getInputEndpointUUID = (nodeId: string, inputIndex: number) => {
	return `${nodeId}${INPUT_UUID_KEY}${inputIndex}`;
};

export const getFixedNodesList = (workflowNodes: INode[]) => {
	const nodes = [...workflowNodes];

	const leftmostTop = getLeftmostTopNode(nodes);

	const diffX = DEFAULT_START_POSITION_X - leftmostTop.position[0];
	const diffY = DEFAULT_START_POSITION_Y - leftmostTop.position[1];

	nodes.map((node) => {
		node.position[0] += diffX + NODE_SIZE * 2;
		node.position[1] += diffY;
	});

	return nodes;
};<|MERGE_RESOLUTION|>--- conflicted
+++ resolved
@@ -684,11 +684,6 @@
 export const getZoomToFit = (nodes: INodeUi[]): { offset: XYPosition; zoomLevel: number } => {
 	const { minX, minY, maxX, maxY } = getWorkflowCorners(nodes);
 	const { editorWidth, editorHeight } = getContentDimensions();
-<<<<<<< HEAD
-=======
-	const footerHeight = addFooterPadding ? 200 : 100;
-	const uiStore = useUIStore();
->>>>>>> 63ffe67d
 
 	const PADDING = NODE_SIZE * 4;
 
@@ -704,14 +699,7 @@
 	xOffset += (editorWidth - (maxX - minX) * zoomLevel) / 2; // add padding to center workflow
 
 	let yOffset = minY * -1 * zoomLevel; // find top right corner
-<<<<<<< HEAD
 	yOffset += (editorHeight - (maxY - minY) * zoomLevel) / 2; // add padding to center workflow
-=======
-	yOffset +=
-		(editorHeight -
-			(maxY - minY + footerHeight - uiStore.headerHeight + uiStore.bannersHeight) * zoomLevel) /
-		2; // add padding to center workflow
->>>>>>> 63ffe67d
 
 	return {
 		zoomLevel,
