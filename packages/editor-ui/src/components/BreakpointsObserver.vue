--- conflicted
+++ resolved
@@ -20,11 +20,7 @@
 import { genericHelpers } from '@/mixins/genericHelpers';
 import { debounceHelper } from '@/mixins/debounce';
 import { useUIStore } from '@/stores/ui.store';
-<<<<<<< HEAD
-import { getBannerRowHeight } from '@/utils';
-=======
 import { getBannerRowHeight } from '@/utils/htmlUtils';
->>>>>>> 753cbc1e
 
 export default defineComponent({
 	name: 'BreakpointsObserver',
