--- conflicted
+++ resolved
@@ -161,13 +161,8 @@
 		return {
 			WORKFLOW_SHARE_MODAL_KEY,
 			loading: true,
-<<<<<<< HEAD
-			modalBus: new Vue(),
+			modalBus: createEventBus(),
 			sharedWith: [] as Array<Partial<IUser>>,
-=======
-			modalBus: createEventBus(),
-			sharedWith: [...(workflow.sharedWith || [])] as Array<Partial<IUser>>,
->>>>>>> a74284ba
 			EnterpriseEditionFeature,
 		};
 	},
