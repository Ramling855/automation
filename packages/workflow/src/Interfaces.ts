/* eslint-disable @typescript-eslint/no-explicit-any */
// eslint-disable-next-line max-classes-per-file
import type * as express from 'express';
import type FormData from 'form-data';
import type { IncomingHttpHeaders } from 'http';
import type { Readable } from 'stream';
import type { URLSearchParams } from 'url';
import type { OptionsWithUri, OptionsWithUrl } from 'request';
import type { RequestPromiseOptions } from 'request-promise-native';
import type { PathLike } from 'fs';

import type { CODE_EXECUTION_MODES, CODE_LANGUAGES } from './Constants';
import type { IDeferredPromise } from './DeferredPromise';
import type { Workflow } from './Workflow';
import type { WorkflowHooks } from './WorkflowHooks';
import type { WorkflowActivationError } from './WorkflowActivationError';
import type { WorkflowOperationError } from './WorkflowErrors';
import type { NodeApiError, NodeOperationError } from './NodeErrors';
import type { ExpressionError } from './ExpressionError';
import type { ExecutionStatus } from './ExecutionStatus';
import type { AuthenticationMethod } from './Authentication';

export interface IAdditionalCredentialOptions {
	oauth2?: IOAuth2Options;
	credentialsDecrypted?: ICredentialsDecrypted;
}

export type IAllExecuteFunctions =
	| IExecuteFunctions
	| IExecutePaginationFunctions
	| IExecuteSingleFunctions
	| IHookFunctions
	| ILoadOptionsFunctions
	| IPollFunctions
	| ITriggerFunctions
	| IWebhookFunctions;

export type BinaryFileType = 'text' | 'json' | 'image' | 'video';
export interface IBinaryData {
	[key: string]: string | undefined;
	data: string;
	mimeType: string;
	fileType?: BinaryFileType;
	fileName?: string;
	directory?: string;
	fileExtension?: string;
	fileSize?: string; // TODO: change this to number and store the actual value
	id?: string;
}

export interface BinaryMetadata {
	fileName?: string;
	mimeType?: string;
	fileSize: number;
}

// All properties in this interface except for
// "includeCredentialsOnRefreshOnBody" will get
// removed once we add the OAuth2 hooks to the
// credentials file.
export interface IOAuth2Options {
	includeCredentialsOnRefreshOnBody?: boolean;
	property?: string;
	tokenType?: string;
	keepBearer?: boolean;
	tokenExpiredStatusCode?: number;
	keyToIncludeInAccessTokenHeader?: string;
}

export interface IConnection {
	// The node the connection is to
	node: string;

	// The type of the input on destination node (for example "main")
	type: string;

	// The output/input-index of destination node (if node has multiple inputs/outputs of the same type)
	index: number;
}

export type ExecutionError =
	| ExpressionError
	| WorkflowActivationError
	| WorkflowOperationError
	| NodeOperationError
	| NodeApiError;

// Get used to gives nodes access to credentials
export interface IGetCredentials {
	get(type: string, id: string | null): Promise<ICredentialsEncrypted>;
}

export abstract class ICredentials {
	id?: string;

	name: string;

	type: string;

	data: string | undefined;

	nodesAccess: ICredentialNodeAccess[];

	constructor(
		nodeCredentials: INodeCredentialsDetails,
		type: string,
		nodesAccess: ICredentialNodeAccess[],
		data?: string,
	) {
		this.id = nodeCredentials.id ?? undefined;
		this.name = nodeCredentials.name;
		this.type = type;
		this.nodesAccess = nodesAccess;
		this.data = data;
	}

	abstract getData(encryptionKey: string, nodeType?: string): ICredentialDataDecryptedObject;

	abstract getDataKey(key: string, encryptionKey: string, nodeType?: string): CredentialInformation;

	abstract getDataToSave(): ICredentialsEncrypted;

	abstract hasNodeAccess(nodeType: string): boolean;

	abstract setData(data: ICredentialDataDecryptedObject, encryptionKey: string): void;

	abstract setDataKey(key: string, data: CredentialInformation, encryptionKey: string): void;
}

export interface IUser {
	id: string;
	email: string;
	firstName: string;
	lastName: string;
}

// Defines which nodes are allowed to access the credentials and
// when that access got granted from which user
export interface ICredentialNodeAccess {
	nodeType: string;
	user?: string;
	date?: Date;
}

export interface ICredentialsDecrypted {
	id: string;
	name: string;
	type: string;
	nodesAccess: ICredentialNodeAccess[];
	data?: ICredentialDataDecryptedObject;
	ownedBy?: IUser;
	sharedWith?: IUser[];
}

export interface ICredentialsEncrypted {
	id?: string;
	name: string;
	type: string;
	nodesAccess: ICredentialNodeAccess[];
	data?: string;
}

export interface ICredentialsExpressionResolveValues {
	connectionInputData: INodeExecutionData[];
	itemIndex: number;
	node: INode;
	runExecutionData: IRunExecutionData | null;
	runIndex: number;
	workflow: Workflow;
}

// Simplified options of request library
export interface IRequestOptionsSimplified {
	auth?: {
		username: string;
		password: string;
		sendImmediately?: boolean;
	};
	body: IDataObject;
	headers: IDataObject;
	qs: IDataObject;
}

export interface IRequestOptionsSimplifiedAuth {
	auth?: {
		username: string;
		password: string;
		sendImmediately?: boolean;
	};
	body?: IDataObject;
	headers?: IDataObject;
	qs?: IDataObject;
	url?: string;
	skipSslCertificateValidation?: boolean | string;
}

export interface IHttpRequestHelper {
	helpers: { httpRequest: IAllExecuteFunctions['helpers']['httpRequest'] };
}
export abstract class ICredentialsHelper {
	constructor(readonly encryptionKey: string) {}

	abstract getParentTypes(name: string): string[];

	abstract authenticate(
		credentials: ICredentialDataDecryptedObject,
		typeName: string,
		requestOptions: IHttpRequestOptions | IRequestOptionsSimplified,
		workflow: Workflow,
		node: INode,
		defaultTimezone: string,
	): Promise<IHttpRequestOptions>;

	abstract preAuthentication(
		helpers: IHttpRequestHelper,
		credentials: ICredentialDataDecryptedObject,
		typeName: string,
		node: INode,
		credentialsExpired: boolean,
	): Promise<ICredentialDataDecryptedObject | undefined>;

	abstract getCredentials(
		nodeCredentials: INodeCredentialsDetails,
		type: string,
	): Promise<ICredentials>;

	abstract getDecrypted(
		nodeCredentials: INodeCredentialsDetails,
		type: string,
		mode: WorkflowExecuteMode,
		defaultTimezone: string,
		raw?: boolean,
		expressionResolveValues?: ICredentialsExpressionResolveValues,
	): Promise<ICredentialDataDecryptedObject>;

	abstract updateCredentials(
		nodeCredentials: INodeCredentialsDetails,
		type: string,
		data: ICredentialDataDecryptedObject,
	): Promise<void>;
}

export interface IAuthenticateBase {
	type: string;
	properties:
		| {
				[key: string]: string;
		  }
		| IRequestOptionsSimplifiedAuth;
}

export interface IAuthenticateGeneric extends IAuthenticateBase {
	type: 'generic';
	properties: IRequestOptionsSimplifiedAuth;
}

export type IAuthenticate =
	| ((
			credentials: ICredentialDataDecryptedObject,
			requestOptions: IHttpRequestOptions,
	  ) => Promise<IHttpRequestOptions>)
	| IAuthenticateGeneric;

export interface IAuthenticateRuleBase {
	type: string;
	properties: {
		[key: string]: string | number;
	};
	errorMessage?: string;
}

export interface IAuthenticateRuleResponseCode extends IAuthenticateRuleBase {
	type: 'responseCode';
	properties: {
		value: number;
		message: string;
	};
}

export interface IAuthenticateRuleResponseSuccessBody extends IAuthenticateRuleBase {
	type: 'responseSuccessBody';
	properties: {
		message: string;
		key: string;
		value: any;
	};
}

type Override<A extends object, B extends object> = Omit<A, keyof B> & B;

export namespace DeclarativeRestApiSettings {
	// The type below might be extended
	// with new options that need to be parsed as expressions
	export type HttpRequestOptions = Override<
		IHttpRequestOptions,
		{ skipSslCertificateValidation?: string | boolean; url?: string }
	>;

	export type ResultOptions = {
		maxResults?: number | string;
		options: HttpRequestOptions;
		paginate?: boolean | string;
		preSend: PreSendAction[];
		postReceive: Array<{
			data: {
				parameterValue: string | IDataObject | undefined;
			};
			actions: PostReceiveAction[];
		}>;
		requestOperations?: IN8nRequestOperations;
	};
}

export interface ICredentialTestRequest {
	request: DeclarativeRestApiSettings.HttpRequestOptions;
	rules?: IAuthenticateRuleResponseCode[] | IAuthenticateRuleResponseSuccessBody[];
}

export interface ICredentialTestRequestData {
	nodeType?: INodeType;
	testRequest: ICredentialTestRequest;
}

export interface ICredentialType {
	name: string;
	displayName: string;
	icon?: string;
	iconUrl?: string;
	extends?: string[];
	properties: INodeProperties[];
	documentationUrl?: string;
	__overwrittenProperties?: string[];
	authenticate?: IAuthenticate;
	preAuthentication?: (
		this: IHttpRequestHelper,
		credentials: ICredentialDataDecryptedObject,
	) => Promise<IDataObject>;
	test?: ICredentialTestRequest;
	genericAuth?: boolean;
}

export interface ICredentialTypes {
	recognizes(credentialType: string): boolean;
	getByName(credentialType: string): ICredentialType;
	getNodeTypesToTestWith(type: string): string[];
	getParentTypes(typeName: string): string[];
}

// The way the credentials get saved in the database (data encrypted)
export interface ICredentialData {
	id?: string;
	name: string;
	data: string; // Contains the access data as encrypted JSON string
	nodesAccess: ICredentialNodeAccess[];
}

// The encrypted credentials which the nodes can access
export type CredentialInformation = string | number | boolean | IDataObject | IDataObject[];

// The encrypted credentials which the nodes can access
export interface ICredentialDataDecryptedObject {
	[key: string]: CredentialInformation;
}

// First array index: The output/input-index (if node has multiple inputs/outputs of the same type)
// Second array index: The different connections (if one node is connected to multiple nodes)
export type NodeInputConnections = IConnection[][];

export interface INodeConnection {
	sourceIndex: number;
	destinationIndex: number;
}

export interface INodeConnections {
	// Input name
	[key: string]: NodeInputConnections;
}

export interface IConnections {
	// Node name
	[key: string]: INodeConnections;
}

export type GenericValue = string | object | number | boolean | undefined | null;

export interface IDataObject {
	[key: string]: GenericValue | IDataObject | GenericValue[] | IDataObject[];
}

export type IExecuteResponsePromiseData = IDataObject | IN8nHttpFullResponse;

export interface INodeTypeNameVersion {
	name: string;
	version: number;
}

export interface IGetExecutePollFunctions {
	(
		workflow: Workflow,
		node: INode,
		additionalData: IWorkflowExecuteAdditionalData,
		mode: WorkflowExecuteMode,
		activation: WorkflowActivateMode,
	): IPollFunctions;
}

export interface IGetExecuteTriggerFunctions {
	(
		workflow: Workflow,
		node: INode,
		additionalData: IWorkflowExecuteAdditionalData,
		mode: WorkflowExecuteMode,
		activation: WorkflowActivateMode,
	): ITriggerFunctions;
}

export interface IRunNodeResponse {
	data: INodeExecutionData[][] | null | undefined;
	closeFunction?: () => Promise<void>;
}
export interface IGetExecuteFunctions {
	(
		workflow: Workflow,
		runExecutionData: IRunExecutionData,
		runIndex: number,
		connectionInputData: INodeExecutionData[],
		inputData: ITaskDataConnections,
		node: INode,
		additionalData: IWorkflowExecuteAdditionalData,
		executeData: IExecuteData,
		mode: WorkflowExecuteMode,
	): IExecuteFunctions;
}

export interface IGetExecuteSingleFunctions {
	(
		workflow: Workflow,
		runExecutionData: IRunExecutionData,
		runIndex: number,
		connectionInputData: INodeExecutionData[],
		inputData: ITaskDataConnections,
		node: INode,
		itemIndex: number,
		additionalData: IWorkflowExecuteAdditionalData,
		executeData: IExecuteData,
		mode: WorkflowExecuteMode,
	): IExecuteSingleFunctions;
}

export interface IGetExecuteHookFunctions {
	(
		workflow: Workflow,
		node: INode,
		additionalData: IWorkflowExecuteAdditionalData,
		mode: WorkflowExecuteMode,
		activation: WorkflowActivateMode,
		isTest?: boolean,
		webhookData?: IWebhookData,
	): IHookFunctions;
}

export interface IGetExecuteWebhookFunctions {
	(
		workflow: Workflow,
		node: INode,
		additionalData: IWorkflowExecuteAdditionalData,
		mode: WorkflowExecuteMode,
		webhookData: IWebhookData,
	): IWebhookFunctions;
}

export interface ISourceDataConnections {
	// Key for each input type and because there can be multiple inputs of the same type it is an array
	// null is also allowed because if we still need data for a later while executing the workflow set temporary to null
	// the nodes get as input TaskDataConnections which is identical to this one except that no null is allowed.
	[key: string]: Array<ISourceData[] | null>;
}

export interface IExecuteData {
	data: ITaskDataConnections;
	node: INode;
	source: ITaskDataConnectionsSource | null;
}

export type IContextObject = {
	[key: string]: any;
};

export interface IExecuteContextData {
	// Keys are: "flow" | "node:<NODE_NAME>"
	[key: string]: IContextObject;
}

export type IHttpRequestMethods = 'DELETE' | 'GET' | 'HEAD' | 'PATCH' | 'POST' | 'PUT';

export interface IHttpRequestOptions {
	url: string;
	baseURL?: string;
	headers?: IDataObject;
	method?: IHttpRequestMethods;
	body?: FormData | GenericValue | GenericValue[] | Buffer | URLSearchParams;
	qs?: IDataObject;
	arrayFormat?: 'indices' | 'brackets' | 'repeat' | 'comma';
	auth?: {
		username: string;
		password: string;
		sendImmediately?: boolean;
	};
	disableFollowRedirect?: boolean;
	encoding?: 'arraybuffer' | 'blob' | 'document' | 'json' | 'text' | 'stream';
	skipSslCertificateValidation?: boolean;
	returnFullResponse?: boolean;
	ignoreHttpStatusErrors?: boolean;
	proxy?: {
		host: string;
		port: number;
		auth?: {
			username: string;
			password: string;
		};
		protocol?: string;
	};
	timeout?: number;
	json?: boolean;
}

export type IN8nHttpResponse = IDataObject | Buffer | GenericValue | GenericValue[] | null;

export interface IN8nHttpFullResponse {
	body: IN8nHttpResponse | Readable;
	headers: IDataObject;
	statusCode: number;
	statusMessage?: string;
}

export interface IN8nRequestOperations {
	pagination?:
		| IN8nRequestOperationPaginationGeneric
		| IN8nRequestOperationPaginationOffset
		| ((
				this: IExecutePaginationFunctions,
				requestOptions: DeclarativeRestApiSettings.ResultOptions,
		  ) => Promise<INodeExecutionData[]>);
}

export interface IN8nRequestOperationPaginationBase {
	type: string;
	properties: {
		[key: string]: unknown;
	};
}

export interface IN8nRequestOperationPaginationGeneric extends IN8nRequestOperationPaginationBase {
	type: 'generic';
	properties: {
		continue: boolean | string;
		request: IRequestOptionsSimplifiedAuth;
	};
}

export interface IN8nRequestOperationPaginationOffset extends IN8nRequestOperationPaginationBase {
	type: 'offset';
	properties: {
		limitParameter: string;
		offsetParameter: string;
		pageSize: number;
		rootProperty?: string; // Optional Path to option array
		type: 'body' | 'query';
	};
}

export interface IGetNodeParameterOptions {
	extractValue?: boolean;
}

namespace ExecuteFunctions {
	namespace StringReturning {
		export type NodeParameter =
			| 'binaryProperty'
			| 'binaryPropertyName'
			| 'binaryPropertyOutput'
			| 'dataPropertyName'
			| 'dataBinaryProperty'
			| 'resource'
			| 'operation'
			| 'filePath'
			| 'encodingType';
	}

	namespace NumberReturning {
		export type NodeParameter = 'limit';
	}

	namespace BooleanReturning {
		export type NodeParameter =
			| 'binaryData'
			| 'download'
			| 'jsonParameters'
			| 'returnAll'
			| 'rawData'
			| 'resolveData';
	}

	namespace RecordReturning {
		export type NodeParameter = 'additionalFields' | 'filters' | 'options' | 'updateFields';
	}

	export type GetNodeParameterFn = {
		// @TECH_DEBT: Refactor to remove this barely used overload - N8N-5632
		getNodeParameter<T extends { resource: string }>(
			parameterName: 'resource',
			itemIndex?: number,
		): T['resource'];

		getNodeParameter(
			parameterName: StringReturning.NodeParameter,
			itemIndex: number,
			fallbackValue?: string,
			options?: IGetNodeParameterOptions,
		): string;
		getNodeParameter(
			parameterName: RecordReturning.NodeParameter,
			itemIndex: number,
			fallbackValue?: IDataObject,
			options?: IGetNodeParameterOptions,
		): IDataObject;
		getNodeParameter(
			parameterName: BooleanReturning.NodeParameter,
			itemIndex: number,
			fallbackValue?: boolean,
			options?: IGetNodeParameterOptions,
		): boolean;
		getNodeParameter(
			parameterName: NumberReturning.NodeParameter,
			itemIndex: number,
			fallbackValue?: number,
			options?: IGetNodeParameterOptions,
		): number;
		getNodeParameter(
			parameterName: string,
			itemIndex: number,
			fallbackValue?: any,
			options?: IGetNodeParameterOptions,
		): NodeParameterValueType | object;
	};
}

export interface IExecuteWorkflowInfo {
	code?: IWorkflowBase;
	id?: string;
}

export type ICredentialTestFunction = (
	this: ICredentialTestFunctions,
	credential: ICredentialsDecrypted,
) => Promise<INodeCredentialTestResult>;

export interface ICredentialTestFunctions {
	helpers: {
		request: (uriOrObject: string | object, options?: object) => Promise<any>;
	};
}

interface BaseHelperFunctions {
	createDeferredPromise: <T = void>() => Promise<IDeferredPromise<T>>;
}

interface JsonHelperFunctions {
	returnJsonArray(jsonData: IDataObject | IDataObject[]): INodeExecutionData[];
}

export interface FileSystemHelperFunctions {
	createReadStream(path: PathLike): Promise<Readable>;
	getStoragePath(): string;
}

export interface BinaryHelperFunctions {
	prepareBinaryData(
		binaryData: Buffer | Readable,
		filePath?: string,
		mimeType?: string,
	): Promise<IBinaryData>;
	setBinaryDataBuffer(data: IBinaryData, binaryData: Buffer): Promise<IBinaryData>;
	copyBinaryFile(): Promise<never>;
	binaryToBuffer(body: Buffer | Readable): Promise<Buffer>;
	getBinaryPath(binaryDataId: string): string;
	getBinaryStream(binaryDataId: string, chunkSize?: number): Readable;
	getBinaryMetadata(binaryDataId: string): Promise<BinaryMetadata>;
}

export interface NodeHelperFunctions {
	copyBinaryFile(filePath: string, fileName: string, mimeType?: string): Promise<IBinaryData>;
}

export interface RequestHelperFunctions {
	request(uriOrObject: string | IDataObject | any, options?: IDataObject): Promise<any>;
	requestWithAuthentication(
		this: IAllExecuteFunctions,
		credentialsType: string,
		requestOptions: OptionsWithUri | RequestPromiseOptions,
		additionalCredentialOptions?: IAdditionalCredentialOptions,
	): Promise<any>;

	httpRequest(requestOptions: IHttpRequestOptions): Promise<any>;
	httpRequestWithAuthentication(
		this: IAllExecuteFunctions,
		credentialsType: string,
		requestOptions: IHttpRequestOptions,
		additionalCredentialOptions?: IAdditionalCredentialOptions,
	): Promise<any>;

	requestOAuth1(
		this: IAllExecuteFunctions,
		credentialsType: string,
		requestOptions: OptionsWithUrl | RequestPromiseOptions,
	): Promise<any>;
	requestOAuth2(
		this: IAllExecuteFunctions,
		credentialsType: string,
		requestOptions: OptionsWithUri | RequestPromiseOptions,
		oAuth2Options?: IOAuth2Options,
	): Promise<any>;
}

export interface FunctionsBase {
	logger: ILogger;
	getCredentials(type: string, itemIndex?: number): Promise<ICredentialDataDecryptedObject>;
	getExecutionId(): string;
	getNode(): INode;
	getWorkflow(): IWorkflowMetadata;
	getWorkflowStaticData(type: string): IDataObject;
	getTimezone(): string;
	getRestApiUrl(): string;
	getInstanceBaseUrl(): string;

	getMode?: () => WorkflowExecuteMode;
	getActivationMode?: () => WorkflowActivateMode;
}

type FunctionsBaseWithRequiredKeys<Keys extends keyof FunctionsBase> = FunctionsBase & {
	[K in Keys]: NonNullable<FunctionsBase[K]>;
};

type BaseExecutionFunctions = FunctionsBaseWithRequiredKeys<'getMode'> & {
	continueOnFail(): boolean;
	evaluateExpression(expression: string, itemIndex: number): NodeParameterValueType;
	getContext(type: string): IContextObject;
	getExecuteData(): IExecuteData;
	getWorkflowDataProxy(itemIndex: number): IWorkflowDataProxyData;
	getInputSourceData(inputIndex?: number, inputName?: string): ISourceData;
};

export type IExecuteFunctions = ExecuteFunctions.GetNodeParameterFn &
	BaseExecutionFunctions & {
		executeWorkflow(
			workflowInfo: IExecuteWorkflowInfo,
			inputData?: INodeExecutionData[],
		): Promise<any>;
		getInputData(inputIndex?: number, inputName?: string): INodeExecutionData[];
		prepareOutputData(
			outputData: INodeExecutionData[],
			outputIndex?: number,
		): Promise<INodeExecutionData[][]>;
		putExecutionToWait(waitTill: Date): Promise<void>;
		sendMessageToUI(message: any): void;
		sendResponse(response: IExecuteResponsePromiseData): void;

		nodeHelpers: NodeHelperFunctions;
		helpers: RequestHelperFunctions &
			BaseHelperFunctions &
			BinaryHelperFunctions &
			FileSystemHelperFunctions &
			JsonHelperFunctions & {
				normalizeItems(items: INodeExecutionData | INodeExecutionData[]): INodeExecutionData[];
				constructExecutionMetaData(
					inputData: INodeExecutionData[],
					options: { itemData: IPairedItemData | IPairedItemData[] },
				): NodeExecutionWithMetadata[];
				assertBinaryData(itemIndex: number, propertyName: string): IBinaryData;
				getBinaryDataBuffer(itemIndex: number, propertyName: string): Promise<Buffer>;
			};
	};

export interface IExecuteSingleFunctions extends BaseExecutionFunctions {
	getInputData(inputIndex?: number, inputName?: string): INodeExecutionData;
	getItemIndex(): number;
	getNodeParameter(
		parameterName: string,
		fallbackValue?: any,
		options?: IGetNodeParameterOptions,
	): NodeParameterValueType | object;

	helpers: RequestHelperFunctions &
		BaseHelperFunctions &
		BinaryHelperFunctions & {
			assertBinaryData(propertyName: string, inputIndex?: number): IBinaryData;
			getBinaryDataBuffer(propertyName: string, inputIndex?: number): Promise<Buffer>;
		};
}

export interface IExecutePaginationFunctions extends IExecuteSingleFunctions {
	makeRoutingRequest(
		this: IAllExecuteFunctions,
		requestOptions: DeclarativeRestApiSettings.ResultOptions,
	): Promise<INodeExecutionData[]>;
}

export interface ILoadOptionsFunctions extends FunctionsBase {
	getNodeParameter(
		parameterName: string,
		fallbackValue?: any,
		options?: IGetNodeParameterOptions,
	): NodeParameterValueType | object;
	getCurrentNodeParameter(
		parameterName: string,
		options?: IGetNodeParameterOptions,
	): NodeParameterValueType | object | undefined;
	getCurrentNodeParameters(): INodeParameters | undefined;
	helpers: RequestHelperFunctions;
}

export interface IPollFunctions
	extends FunctionsBaseWithRequiredKeys<'getMode' | 'getActivationMode'> {
	__emit(
		data: INodeExecutionData[][],
		responsePromise?: IDeferredPromise<IExecuteResponsePromiseData>,
		donePromise?: IDeferredPromise<IRun>,
	): void;
	__emitError(error: Error, responsePromise?: IDeferredPromise<IExecuteResponsePromiseData>): void;
	getNodeParameter(
		parameterName: string,
		fallbackValue?: any,
		options?: IGetNodeParameterOptions,
	): NodeParameterValueType | object;
	helpers: RequestHelperFunctions &
		BaseHelperFunctions &
		BinaryHelperFunctions &
		JsonHelperFunctions;
}

export interface ITriggerFunctions
	extends FunctionsBaseWithRequiredKeys<'getMode' | 'getActivationMode'> {
	emit(
		data: INodeExecutionData[][],
		responsePromise?: IDeferredPromise<IExecuteResponsePromiseData>,
		donePromise?: IDeferredPromise<IRun>,
	): void;
	emitError(error: Error, responsePromise?: IDeferredPromise<IExecuteResponsePromiseData>): void;
	getNodeParameter(
		parameterName: string,
		fallbackValue?: any,
		options?: IGetNodeParameterOptions,
	): NodeParameterValueType | object;
	helpers: RequestHelperFunctions &
		BaseHelperFunctions &
		BinaryHelperFunctions &
		JsonHelperFunctions;
}

export interface IHookFunctions
	extends FunctionsBaseWithRequiredKeys<'getMode' | 'getActivationMode'> {
	getWebhookName(): string;
	getWebhookDescription(name: string): IWebhookDescription | undefined;
	getNodeWebhookUrl: (name: string) => string | undefined;
	getNodeParameter(
		parameterName: string,
		fallbackValue?: any,
		options?: IGetNodeParameterOptions,
	): NodeParameterValueType | object;
	helpers: RequestHelperFunctions;
}

export interface IWebhookFunctions extends FunctionsBaseWithRequiredKeys<'getMode'> {
	getBodyData(): IDataObject;
	getHeaderData(): IncomingHttpHeaders;
	getNodeParameter(
		parameterName: string,
		fallbackValue?: any,
		options?: IGetNodeParameterOptions,
	): NodeParameterValueType | object;
	getNodeWebhookUrl: (name: string) => string | undefined;
	getParamsData(): object;
	getQueryData(): object;
	getRequestObject(): express.Request;
	getResponseObject(): express.Response;
	getWebhookName(): string;
	prepareOutputData(
		outputData: INodeExecutionData[],
		outputIndex?: number,
	): Promise<INodeExecutionData[][]>;
	nodeHelpers: NodeHelperFunctions;
	helpers: RequestHelperFunctions &
		BaseHelperFunctions &
		BinaryHelperFunctions &
		JsonHelperFunctions;
}

export interface INodeCredentialsDetails {
	id: string | null;
	name: string;
}

export interface INodeCredentials {
	[key: string]: INodeCredentialsDetails;
}

export interface INode {
	id: string;
	name: string;
	typeVersion: number;
	type: string;
	position: [number, number];
	disabled?: boolean;
	notes?: string;
	notesInFlow?: boolean;
	retryOnFail?: boolean;
	maxTries?: number;
	waitBetweenTries?: number;
	alwaysOutputData?: boolean;
	executeOnce?: boolean;
	continueOnFail?: boolean;
	parameters: INodeParameters;
	credentials?: INodeCredentials;
	webhookId?: string;
}

export interface IPinData {
	[nodeName: string]: INodeExecutionData[];
}

export interface INodes {
	[key: string]: INode;
}

export interface IObservableObject {
	[key: string]: any;
	__dataChanged: boolean;
}

export interface IBinaryKeyData {
	[key: string]: IBinaryData;
}

export interface IPairedItemData {
	item: number;
	input?: number; // If undefined "0" gets used
	sourceOverwrite?: ISourceData;
}

export interface INodeExecutionData {
	[key: string]:
		| IDataObject
		| IBinaryKeyData
		| IPairedItemData
		| IPairedItemData[]
		| NodeApiError
		| NodeOperationError
		| number
		| undefined;
	json: IDataObject;
	binary?: IBinaryKeyData;
	error?: NodeApiError | NodeOperationError;
	pairedItem?: IPairedItemData | IPairedItemData[] | number;
	index?: number;
}

export interface INodeExecuteFunctions {
	getExecutePollFunctions: IGetExecutePollFunctions;
	getExecuteTriggerFunctions: IGetExecuteTriggerFunctions;
	getExecuteFunctions: IGetExecuteFunctions;
	getExecuteSingleFunctions: IGetExecuteSingleFunctions;
	getExecuteHookFunctions: IGetExecuteHookFunctions;
	getExecuteWebhookFunctions: IGetExecuteWebhookFunctions;
}

export type NodeParameterValue = string | number | boolean | undefined | null;

export type ResourceLocatorModes = 'id' | 'url' | 'list' | string;
export interface IResourceLocatorResult {
	name: string;
	value: string;
	url?: string;
}

export interface INodeParameterResourceLocator {
	__rl: true;
	mode: ResourceLocatorModes;
	value: NodeParameterValue;
	cachedResultName?: string;
	cachedResultUrl?: string;
	__regex?: string;
}

export type NodeParameterValueType =
	// TODO: Later also has to be possible to add multiple ones with the name name. So array has to be possible
	| NodeParameterValue
	| INodeParameters
	| INodeParameterResourceLocator
	| NodeParameterValue[]
	| INodeParameters[]
	| INodeParameterResourceLocator[]
	| ResourceMapperValue[];

export interface INodeParameters {
	[key: string]: NodeParameterValueType;
}

export type NodePropertyTypes =
	| 'boolean'
	| 'collection'
	| 'color'
	| 'dateTime'
	| 'fixedCollection'
	| 'hidden'
	| 'json'
	| 'notice'
	| 'multiOptions'
	| 'number'
	| 'options'
	| 'string'
	| 'credentialsSelect'
	| 'resourceLocator'
	| 'curlImport'
	| 'resourceMapper';

export type CodeAutocompleteTypes = 'function' | 'functionItem';

export type EditorType = 'code' | 'codeNodeEditor' | 'htmlEditor' | 'sqlEditor' | 'json';
export type CodeNodeEditorLanguage = (typeof CODE_LANGUAGES)[number];
export type CodeExecutionMode = (typeof CODE_EXECUTION_MODES)[number];
export type SQLDialect =
	| 'StandardSQL'
	| 'PostgreSQL'
	| 'MySQL'
	| 'MariaSQL'
	| 'MSSQL'
	| 'SQLite'
	| 'Cassandra'
	| 'PLSQL';

export interface ILoadOptions {
	routing?: {
		operations?: IN8nRequestOperations;
		output?: INodeRequestOutput;
		request?: DeclarativeRestApiSettings.HttpRequestOptions;
	};
}

export interface INodePropertyTypeOptions {
	alwaysOpenEditWindow?: boolean; // Supported by: json
	codeAutocomplete?: CodeAutocompleteTypes; // Supported by: string
	editor?: EditorType; // Supported by: string
	editorLanguage?: CodeNodeEditorLanguage; // Supported by: string in combination with editor: codeNodeEditor
	sqlDialect?: SQLDialect; // Supported by: sqlEditor
	loadOptionsDependsOn?: string[]; // Supported by: options
	loadOptionsMethod?: string; // Supported by: options
	loadOptions?: ILoadOptions; // Supported by: options
	maxValue?: number; // Supported by: number
	minValue?: number; // Supported by: number
	multipleValues?: boolean; // Supported by: <All>
	multipleValueButtonText?: string; // Supported when "multipleValues" set to true
	numberPrecision?: number; // Supported by: number
	password?: boolean; // Supported by: string
	rows?: number; // Supported by: string
	showAlpha?: boolean; // Supported by: color
	sortable?: boolean; // Supported when "multipleValues" set to true
	expirable?: boolean; // Supported by: hidden (only in the credentials)
	resourceMapper?: ResourceMapperTypeOptions;
	[key: string]: any;
}

export interface ResourceMapperTypeOptions {
	resourceMapperMethod: string;
	mode: 'add' | 'update' | 'upsert';
	fieldWords?: { singular: string; plural: string };
	addAllFields?: boolean;
	noFieldsError?: string;
	multiKeyMatch?: boolean;
	supportAutoMap?: boolean;
	matchingFieldsLabels?: {
		title?: string;
		description?: string;
		hint?: string;
	};
}

export interface IDisplayOptions {
	hide?: {
		[key: string]: NodeParameterValue[] | undefined;
	};
	show?: {
		[key: string]: NodeParameterValue[] | undefined;
	};

	hideOnCloud?: boolean;
}

export interface INodeProperties {
	displayName: string;
	name: string;
	type: NodePropertyTypes;
	typeOptions?: INodePropertyTypeOptions;
	default: NodeParameterValueType;
	description?: string;
	hint?: string;
	displayOptions?: IDisplayOptions;
	options?: Array<INodePropertyOptions | INodeProperties | INodePropertyCollection>;
	placeholder?: string;
	isNodeSetting?: boolean;
	noDataExpression?: boolean;
	required?: boolean;
	routing?: INodePropertyRouting;
	credentialTypes?: Array<
		'extends:oAuth2Api' | 'extends:oAuth1Api' | 'has:authenticate' | 'has:genericAuth'
	>;
	extractValue?: INodePropertyValueExtractor;
	modes?: INodePropertyMode[];
	requiresDataPath?: 'single' | 'multiple';
}

export interface INodePropertyModeTypeOptions {
	searchListMethod?: string; // Supported by: options
	searchFilterRequired?: boolean;
	searchable?: boolean;
}

export interface INodePropertyMode {
	displayName: string;
	name: string;
	type: 'string' | 'list';
	hint?: string;
	validation?: Array<
		INodePropertyModeValidation | { (this: IExecuteSingleFunctions, value: string): void }
	>;
	placeholder?: string;
	url?: string;
	extractValue?: INodePropertyValueExtractor;
	initType?: string;
	entryTypes?: {
		[name: string]: {
			selectable?: boolean;
			hidden?: boolean;
			queryable?: boolean;
			data?: {
				request?: IHttpRequestOptions;
				output?: INodeRequestOutput;
			};
		};
	};
	search?: INodePropertyRouting;
	typeOptions?: INodePropertyModeTypeOptions;
}

export interface INodePropertyModeValidation {
	type: string;
	properties: {};
}

export interface INodePropertyRegexValidation extends INodePropertyModeValidation {
	type: 'regex';
	properties: {
		regex: string;
		errorMessage: string;
	};
}

export interface INodePropertyOptions {
	name: string;
	value: string | number | boolean;
	action?: string;
	description?: string;
	routing?: INodePropertyRouting;
}

export interface INodeListSearchItems extends INodePropertyOptions {
	icon?: string;
	url?: string;
}

export interface INodeListSearchResult {
	results: INodeListSearchItems[];
	paginationToken?: unknown;
}

export interface INodePropertyCollection {
	displayName: string;
	name: string;
	values: INodeProperties[];
}

export interface INodePropertyValueExtractorBase {
	type: string;
}

export interface INodePropertyValueExtractorRegex extends INodePropertyValueExtractorBase {
	type: 'regex';
	regex: string | RegExp;
}

export interface INodePropertyValueExtractorFunction {
	(this: IExecuteSingleFunctions, value: string | NodeParameterValue):
		| Promise<string | NodeParameterValue>
		| (string | NodeParameterValue);
}

export type INodePropertyValueExtractor = INodePropertyValueExtractorRegex;

export interface IParameterDependencies {
	[key: string]: string[];
}

export type IParameterLabel = {
	size?: 'small' | 'medium';
};

export interface IPollResponse {
	closeFunction?: () => Promise<void>;
}

export interface ITriggerResponse {
	closeFunction?: () => Promise<void>;
	// To manually trigger the run
	manualTriggerFunction?: () => Promise<void>;
	// Gets added automatically at manual workflow runs resolves with
	// the first emitted data
	manualTriggerResponse?: Promise<INodeExecutionData[][]>;
}

export type WebhookSetupMethodNames = 'checkExists' | 'create' | 'delete';

export interface INodeType {
	description: INodeTypeDescription;
	execute?(
		this: IExecuteFunctions,
	): Promise<INodeExecutionData[][] | NodeExecutionWithMetadata[][] | null>;
	poll?(this: IPollFunctions): Promise<INodeExecutionData[][] | null>;
	trigger?(this: ITriggerFunctions): Promise<ITriggerResponse | undefined>;
	webhook?(this: IWebhookFunctions): Promise<IWebhookResponseData>;
	methods?: {
		loadOptions?: {
			[key: string]: (this: ILoadOptionsFunctions) => Promise<INodePropertyOptions[]>;
		};
		listSearch?: {
			[key: string]: (
				this: ILoadOptionsFunctions,
				filter?: string,
				paginationToken?: string,
			) => Promise<INodeListSearchResult>;
		};
		credentialTest?: {
			// Contains a group of functions that test credentials.
			[functionName: string]: ICredentialTestFunction;
		};
		resourceMapping?: {
			[functionName: string]: (this: ILoadOptionsFunctions) => Promise<ResourceMapperFields>;
		};
	};
	webhookMethods?: {
		[name in IWebhookDescription['name']]?: {
			[method in WebhookSetupMethodNames]: (this: IHookFunctions) => Promise<boolean>;
		};
	};
}

/**
 * This class serves as the base for all nodes using the new context API
 * having this as a class enables us to identify these instances at runtime
 */
export abstract class Node {
	abstract description: INodeTypeDescription;
	execute?(context: IExecuteFunctions): Promise<INodeExecutionData[][]>;
	webhook?(context: IWebhookFunctions): Promise<IWebhookResponseData>;
}

export interface IVersionedNodeType {
	nodeVersions: {
		[key: number]: INodeType;
	};
	currentVersion: number;
	description: INodeTypeBaseDescription;
	getNodeType: (version?: number) => INodeType;
}
export interface INodeCredentialTestResult {
	status: 'OK' | 'Error';
	message: string;
}

export interface INodeCredentialTestRequest {
	credentials: ICredentialsDecrypted;
}

export interface INodeCredentialDescription {
	name: string;
	required?: boolean;
	displayOptions?: IDisplayOptions;
	testedBy?: ICredentialTestRequest | string; // Name of a function inside `loadOptions.credentialTest`
}

export type INodeIssueTypes = 'credentials' | 'execution' | 'parameters' | 'typeUnknown';

export interface INodeIssueObjectProperty {
	[key: string]: string[];
}

export interface INodeIssueData {
	node: string;
	type: INodeIssueTypes;
	value: boolean | string | string[] | INodeIssueObjectProperty;
}

export interface INodeIssues {
	execution?: boolean;
	credentials?: INodeIssueObjectProperty;
	parameters?: INodeIssueObjectProperty;
	typeUnknown?: boolean;
	[key: string]: undefined | boolean | INodeIssueObjectProperty;
}

export interface IWorkflowIssues {
	[key: string]: INodeIssues;
}

export interface INodeTypeBaseDescription {
	displayName: string;
	name: string;
	icon?: string;
	iconUrl?: string;
	group: string[];
	description: string;
	documentationUrl?: string;
	subtitle?: string;
	defaultVersion?: number;
	codex?: CodexData;
	parameterPane?: 'wide';

	/**
	 * Whether the node must be hidden in the node creator panel,
	 * due to deprecation or as a special case (e.g. Start node)
	 */
	hidden?: true;
}

export interface INodePropertyRouting {
	operations?: IN8nRequestOperations; // Should be changed, does not sound right
	output?: INodeRequestOutput;
	request?: DeclarativeRestApiSettings.HttpRequestOptions;
	send?: INodeRequestSend;
}

export type PostReceiveAction =
	| ((
			this: IExecuteSingleFunctions,
			items: INodeExecutionData[],
			response: IN8nHttpFullResponse,
	  ) => Promise<INodeExecutionData[]>)
	| IPostReceiveBinaryData
	| IPostReceiveFilter
	| IPostReceiveLimit
	| IPostReceiveRootProperty
	| IPostReceiveSet
	| IPostReceiveSetKeyValue
	| IPostReceiveSort;

export type PreSendAction = (
	this: IExecuteSingleFunctions,
	requestOptions: IHttpRequestOptions,
) => Promise<IHttpRequestOptions>;

export interface INodeRequestOutput {
	maxResults?: number | string;
	postReceive?: PostReceiveAction[];
}

export interface INodeRequestSend {
	preSend?: PreSendAction[];
	paginate?: boolean | string; // Where should this life?
	property?: string; // Maybe: propertyName, destinationProperty?
	propertyInDotNotation?: boolean; // Enabled by default
	type?: 'body' | 'query';
	value?: string;
}

export interface IPostReceiveBase {
	type: string;
	enabled?: boolean | string;
	properties: {
		[key: string]: string | number | boolean | IDataObject;
	};
	errorMessage?: string;
}

export interface IPostReceiveBinaryData extends IPostReceiveBase {
	type: 'binaryData';
	properties: {
		destinationProperty: string;
	};
}

export interface IPostReceiveFilter extends IPostReceiveBase {
	type: 'filter';
	properties: {
		pass: boolean | string;
	};
}

export interface IPostReceiveLimit extends IPostReceiveBase {
	type: 'limit';
	properties: {
		maxResults: number | string;
	};
}

export interface IPostReceiveRootProperty extends IPostReceiveBase {
	type: 'rootProperty';
	properties: {
		property: string;
	};
}

export interface IPostReceiveSet extends IPostReceiveBase {
	type: 'set';
	properties: {
		value: string;
	};
}

export interface IPostReceiveSetKeyValue extends IPostReceiveBase {
	type: 'setKeyValue';
	properties: {
		[key: string]: string | number;
	};
}

export interface IPostReceiveSort extends IPostReceiveBase {
	type: 'sort';
	properties: {
		key: string;
	};
}

export interface INodeTypeDescription extends INodeTypeBaseDescription {
	version: number | number[];
	defaults: INodeParameters;
	eventTriggerDescription?: string;
	activationMessage?: string;
	inputs: string[];
	requiredInputs?: string | number[] | number; // Ony available with executionOrder => "v1"
	inputNames?: string[];
	outputs: string[];
	outputNames?: string[];
	properties: INodeProperties[];
	credentials?: INodeCredentialDescription[];
	maxNodes?: number; // How many nodes of that type can be created in a workflow
	polling?: boolean;
	requestDefaults?: DeclarativeRestApiSettings.HttpRequestOptions;
	requestOperations?: IN8nRequestOperations;
	hooks?: {
		[key: string]: INodeHookDescription[] | undefined;
		activate?: INodeHookDescription[];
		deactivate?: INodeHookDescription[];
	};
	webhooks?: IWebhookDescription[];
	translation?: { [key: string]: object };
	mockManualExecution?: true;
	triggerPanel?: {
		header?: string;
		executionsHelp?:
			| string
			| {
					active: string;
					inactive: string;
			  };
		activationHint?:
			| string
			| {
					active: string;
					inactive: string;
			  };
	};
	__loadOptionsMethods?: string[]; // only for validation during build
}

export interface INodeHookDescription {
	method: string;
}

export interface IWebhookData {
	httpMethod: WebhookHttpMethod;
	node: string;
	path: string;
	webhookDescription: IWebhookDescription;
	workflowId: string;
	workflowExecuteAdditionalData: IWorkflowExecuteAdditionalData;
	webhookId?: string;
}

export interface IWebhookDescription {
	[key: string]: WebhookHttpMethod | WebhookResponseMode | boolean | string | undefined;
	httpMethod: WebhookHttpMethod | string;
	isFullPath?: boolean;
	name: 'default' | 'setup';
	path: string;
	responseBinaryPropertyName?: string;
	responseContentType?: string;
	responsePropertyName?: string;
	responseMode?: WebhookResponseMode | string;
	responseData?: WebhookResponseData | string;
	restartWebhook?: boolean;
}

export interface ProxyInput {
	all: () => INodeExecutionData[];
	context: any;
	first: () => INodeExecutionData | undefined;
	item: INodeExecutionData | undefined;
	last: () => INodeExecutionData | undefined;
	params?: INodeParameters;
}

export interface IWorkflowDataProxyData {
	[key: string]: any;
	$binary: INodeExecutionData['binary'];
	$data: any;
	$env: any;
	$evaluateExpression: (expression: string, itemIndex?: number) => NodeParameterValueType;
	$item: (itemIndex: number, runIndex?: number) => IWorkflowDataProxyData;
	$items: (nodeName?: string, outputIndex?: number, runIndex?: number) => INodeExecutionData[];
	$json: INodeExecutionData['json'];
	$node: any;
	$parameter: INodeParameters;
	$position: number;
	$workflow: any;
	$: any;
	$input: ProxyInput;
	$thisItem: any;
	$thisRunIndex: number;
	$thisItemIndex: number;
	$now: any;
	$today: any;
	constructor: any;
}

export type IWorkflowDataProxyAdditionalKeys = IDataObject;

export interface IWorkflowMetadata {
	id?: string;
	name?: string;
	active: boolean;
}

export type WebhookHttpMethod = 'DELETE' | 'GET' | 'HEAD' | 'PATCH' | 'POST' | 'PUT' | 'OPTIONS';

export interface IWebhookResponseData {
	workflowData?: INodeExecutionData[][];
	webhookResponse?: any;
	noWebhookResponse?: boolean;
}

export type WebhookResponseData = 'allEntries' | 'firstEntryJson' | 'firstEntryBinary' | 'noData';
export type WebhookResponseMode = 'onReceived' | 'lastNode';

export interface INodeTypes {
	getByName(nodeType: string): INodeType | IVersionedNodeType;
	getByNameAndVersion(nodeType: string, version?: number): INodeType;
}

export type LoadingDetails = {
	className: string;
	sourcePath: string;
};

export type CredentialLoadingDetails = LoadingDetails & {
	nodesToTestWith?: string[];
	extends?: string[];
};

export type NodeLoadingDetails = LoadingDetails;

export type KnownNodesAndCredentials = {
	nodes: Record<string, NodeLoadingDetails>;
	credentials: Record<string, CredentialLoadingDetails>;
};

export interface LoadedClass<T> {
	sourcePath: string;
	type: T;
}

type LoadedData<T> = Record<string, LoadedClass<T>>;
export type ICredentialTypeData = LoadedData<ICredentialType>;
export type INodeTypeData = LoadedData<INodeType | IVersionedNodeType>;

export type LoadedNodesAndCredentials = {
	nodes: INodeTypeData;
	credentials: ICredentialTypeData;
};

export interface INodesAndCredentials {
	known: KnownNodesAndCredentials;
	loaded: LoadedNodesAndCredentials;
	credentialTypes: ICredentialTypes;
}

export interface IRun {
	data: IRunExecutionData;
	finished?: boolean;
	mode: WorkflowExecuteMode;
	waitTill?: Date | null;
	startedAt: Date;
	stoppedAt?: Date;
	status: ExecutionStatus;
}

// Contains all the data which is needed to execute a workflow and so also to
// start restart it again after it did fail.
// The RunData, ExecuteData and WaitForExecution contain often the same data.
export interface IRunExecutionData {
	startData?: {
		destinationNode?: string;
		runNodeFilter?: string[];
	};
	resultData: {
		error?: ExecutionError;
		runData: IRunData;
		pinData?: IPinData;
		lastNodeExecuted?: string;
		metadata?: Record<string, string>;
	};
	executionData?: {
		contextData: IExecuteContextData;
		nodeExecutionStack: IExecuteData[];
		waitingExecution: IWaitingForExecution;
		waitingExecutionSource: IWaitingForExecutionSource | null;
	};
	waitTill?: Date;
}

export interface IRunData {
	// node-name: result-data
	[key: string]: ITaskData[];
}

// The data that gets returned when a node runs
export interface ITaskData {
	startTime: number;
	executionTime: number;
	executionStatus?: ExecutionStatus;
	data?: ITaskDataConnections;
	error?: ExecutionError;
	source: Array<ISourceData | null>; // Is an array as nodes have multiple inputs
}

export interface ISourceData {
	previousNode: string;
	previousNodeOutput?: number; // If undefined "0" gets used
	previousNodeRun?: number; // If undefined "0" gets used
}

// The data for all the different kind of connections (like main) and all the indexes
export interface ITaskDataConnections {
	// Key for each input type and because there can be multiple inputs of the same type it is an array
	// null is also allowed because if we still need data for a later while executing the workflow set temporary to null
	// the nodes get as input TaskDataConnections which is identical to this one except that no null is allowed.
	[key: string]: Array<INodeExecutionData[] | null>;
}

// Keeps data while workflow gets executed and allows when provided to restart execution
export interface IWaitingForExecution {
	// Node name
	[key: string]: {
		// Run index
		[key: number]: ITaskDataConnections;
	};
}

export interface ITaskDataConnectionsSource {
	// Key for each input type and because there can be multiple inputs of the same type it is an array
	// null is also allowed because if we still need data for a later while executing the workflow set temporary to null
	// the nodes get as input TaskDataConnections which is identical to this one except that no null is allowed.
	[key: string]: Array<ISourceData | null>;
}

export interface IWaitingForExecutionSource {
	// Node name
	[key: string]: {
		// Run index
		[key: number]: ITaskDataConnectionsSource;
	};
}

export interface IWorkflowBase {
	id?: string;
	name: string;
	active: boolean;
	createdAt: Date;
	updatedAt: Date;
	nodes: INode[];
	connections: IConnections;
	settings?: IWorkflowSettings;
	staticData?: IDataObject;
	pinData?: IPinData;
	versionId?: string;
}

export interface IWorkflowCredentials {
	[credentialType: string]: {
		[id: string]: ICredentialsEncrypted;
	};
}

export interface IWorkflowExecuteHooks {
	[key: string]: Array<(...args: any[]) => Promise<void>> | undefined;
	nodeExecuteAfter?: Array<
		(nodeName: string, data: ITaskData, executionData: IRunExecutionData) => Promise<void>
	>;
	nodeExecuteBefore?: Array<(nodeName: string) => Promise<void>>;
	workflowExecuteAfter?: Array<(data: IRun, newStaticData: IDataObject) => Promise<void>>;
	workflowExecuteBefore?: Array<(workflow: Workflow, data: IRunExecutionData) => Promise<void>>;
	sendResponse?: Array<(response: IExecuteResponsePromiseData) => Promise<void>>;
}

export interface IWorkflowExecuteAdditionalData {
	credentialsHelper: ICredentialsHelper;
	encryptionKey: string;
	executeWorkflow: (
		workflowInfo: IExecuteWorkflowInfo,
		additionalData: IWorkflowExecuteAdditionalData,
		options: {
			parentWorkflowId?: string;
			inputData?: INodeExecutionData[];
			parentExecutionId?: string;
			loadedWorkflowData?: IWorkflowBase;
			loadedRunData?: any;
			parentWorkflowSettings?: IWorkflowSettings;
		},
	) => Promise<any>;
	// hooks?: IWorkflowExecuteHooks;
	executionId?: string;
	restartExecutionId?: string;
	hooks?: WorkflowHooks;
	httpResponse?: express.Response;
	httpRequest?: express.Request;
	restApiUrl: string;
	instanceBaseUrl: string;
	setExecutionStatus?: (status: ExecutionStatus) => void;
	sendMessageToUI?: (source: string, message: any) => void;
	timezone: string;
	webhookBaseUrl: string;
	webhookWaitingBaseUrl: string;
	webhookTestBaseUrl: string;
	currentNodeParameters?: INodeParameters;
	executionTimeoutTimestamp?: number;
	userId: string;
	variables: IDataObject;
}

export type WorkflowExecuteMode =
	| 'cli'
	| 'error'
	| 'integrated'
	| 'internal'
	| 'manual'
	| 'retry'
	| 'trigger'
	| 'webhook';
export type WorkflowActivateMode = 'init' | 'create' | 'update' | 'activate' | 'manual';

export interface IWorkflowHooksOptionalParameters {
	parentProcessMode?: string;
	retryOf?: string;
	sessionId?: string;
}

export namespace WorkflowSettings {
	export type CallerPolicy = 'any' | 'none' | 'workflowsFromAList' | 'workflowsFromSameOwner';
	export type SaveDataExecution = 'DEFAULT' | 'all' | 'none';
}

export interface IWorkflowSettings {
	timezone?: 'DEFAULT' | string;
	errorWorkflow?: string;
	callerIds?: string;
	callerPolicy?: WorkflowSettings.CallerPolicy;
	saveDataErrorExecution?: WorkflowSettings.SaveDataExecution;
	saveDataSuccessExecution?: WorkflowSettings.SaveDataExecution;
	saveManualExecutions?: 'DEFAULT' | boolean;
	saveExecutionProgress?: 'DEFAULT' | boolean;
	executionTimeout?: number;
	executionOrder?: 'v0' | 'v1';
}

export interface WorkflowTestData {
	description: string;
	input: {
		workflowData: {
			nodes: INode[];
			connections: IConnections;
			settings?: IWorkflowSettings;
		};
	};
	output: {
		nodeExecutionOrder?: string[];
		nodeData: {
			[key: string]: any[][];
		};
	};
}

export type LogTypes = 'debug' | 'verbose' | 'info' | 'warn' | 'error';

export interface ILogger {
	log: (type: LogTypes, message: string, meta?: object) => void;
	debug: (message: string, meta?: object) => void;
	verbose: (message: string, meta?: object) => void;
	info: (message: string, meta?: object) => void;
	warn: (message: string, meta?: object) => void;
	error: (message: string, meta?: object) => void;
}

export interface IStatusCodeMessages {
	[key: string]: string;
}

export type DocumentationLink = {
	url: string;
};

export type CodexData = {
	categories?: string[];
	subcategories?: { [category: string]: string[] };
	resources?: {
		credentialDocumentation?: DocumentationLink[];
		primaryDocumentation?: DocumentationLink[];
	};
	alias?: string[];
};

export type JsonValue = string | number | boolean | null | JsonObject | JsonValue[];

export type JsonObject = { [key: string]: JsonValue };

export type AllEntities<M> = M extends { [key: string]: string } ? Entity<M, keyof M> : never;

export type Entity<M, K> = K extends keyof M ? { resource: K; operation: M[K] } : never;

export type PropertiesOf<M extends { resource: string; operation: string }> = Array<
	Omit<INodeProperties, 'displayOptions'> & {
		displayOptions?: {
			[key in 'show' | 'hide']?: {
				resource?: Array<M['resource']>;
				operation?: Array<M['operation']>;
				[otherKey: string]: NodeParameterValue[] | undefined;
			};
		};
	}
>;

// Telemetry

export interface ITelemetryTrackProperties {
	user_id?: string;
	[key: string]: GenericValue;
}

export interface INodesGraph {
	node_types: string[];
	node_connections: IDataObject[];
	nodes: INodesGraphNode;
	notes: INotesGraphNode;
	is_pinned: boolean;
}

export interface INodesGraphNode {
	[key: string]: INodeGraphItem;
}

export interface INotesGraphNode {
	[key: string]: INoteGraphItem;
}

export interface INoteGraphItem {
	overlapping: boolean;
	position: [number, number];
	height: number;
	width: number;
}

export interface INodeGraphItem {
	id: string;
	type: string;
	resource?: string;
	operation?: string;
	domain?: string; // HTTP Request node v1
	domain_base?: string; // HTTP Request node v2
	domain_path?: string; // HTTP Request node v2
	position: [number, number];
	mode?: string;
	credential_type?: string; // HTTP Request node v2
	credential_set?: boolean; // HTTP Request node v2
	method?: string; // HTTP Request node v2
	src_node_id?: string;
	src_instance_id?: string;
}

export interface INodeNameIndex {
	[name: string]: string;
}

export interface INodesGraphResult {
	nodeGraph: INodesGraph;
	nameIndices: INodeNameIndex;
	webhookNodeNames: string[];
}

export interface ITelemetryClientConfig {
	url: string;
	key: string;
}

export interface ITelemetrySettings {
	enabled: boolean;
	config?: ITelemetryClientConfig;
}

export interface FeatureFlags {
	[featureFlag: string]: string | boolean | undefined;
}

export interface IConnectedNode {
	name: string;
	indicies: number[];
	depth: number;
}

export const enum OAuth2GrantType {
	pkce = 'pkce',
	authorizationCode = 'authorizationCode',
	clientCredentials = 'clientCredentials',
}
export interface IOAuth2Credentials {
	grantType: 'authorizationCode' | 'clientCredentials' | 'pkce';
	clientId: string;
	clientSecret: string;
	accessTokenUrl: string;
	authUrl: string;
	authQueryParameters: string;
	authentication: 'body' | 'header';
	scope: string;
	oauthTokenData?: IDataObject;
}

export type PublicInstalledPackage = {
	packageName: string;
	installedVersion: string;
	authorName?: string;
	authorEmail?: string;
	installedNodes: PublicInstalledNode[];
	createdAt: Date;
	updatedAt: Date;
	updateAvailable?: string;
	failedLoading?: boolean;
};

export type PublicInstalledNode = {
	name: string;
	type: string;
	latestVersion: string;
	package: PublicInstalledPackage;
};

export interface NodeExecutionWithMetadata extends INodeExecutionData {
	pairedItem: IPairedItemData | IPairedItemData[];
}

export interface IExecutionsSummary {
	id: string;
	finished?: boolean;
	mode: WorkflowExecuteMode;
	retryOf?: string | null;
	retrySuccessId?: string | null;
	waitTill?: Date;
	startedAt: Date;
	stoppedAt?: Date;
	workflowId: string;
	workflowName?: string;
	status?: ExecutionStatus;
	lastNodeExecuted?: string;
	executionError?: ExecutionError;
	nodeExecutionStatus?: {
		[key: string]: IExecutionSummaryNodeExecutionResult;
	};
}

export interface IExecutionSummaryNodeExecutionResult {
	executionStatus: ExecutionStatus;
	errors?: Array<{
		name?: string;
		message?: string;
		description?: string;
	}>;
}

export interface ResourceMapperFields {
	fields: ResourceMapperField[];
}

export interface ResourceMapperField {
	id: string;
	displayName: string;
	defaultMatch: boolean;
	canBeUsedToMatch?: boolean;
	required: boolean;
	display: boolean;
	type?: FieldType;
	removed?: boolean;
	options?: INodePropertyOptions[];
	readOnly?: boolean;
}

export type FieldType =
	| 'string'
	| 'number'
	| 'dateTime'
	| 'boolean'
	| 'time'
	| 'array'
	| 'object'
	| 'options';

export type ValidationResult = {
	valid: boolean;
	errorMessage?: string;
	newValue?: string | number | boolean | object | null | undefined;
};

export type ResourceMapperValue = {
	mappingMode: string;
	value: { [key: string]: string | number | boolean | null } | null;
	matchingColumns: string[];
	schema: ResourceMapperField[];
};
export interface ExecutionOptions {
	limit?: number;
}

export interface ExecutionFilters {
	finished?: boolean;
	mode?: WorkflowExecuteMode[];
	retryOf?: string;
	retrySuccessId?: string;
	status?: ExecutionStatus[];
	waitTill?: boolean;
	workflowId?: number | string;
}

export interface IVersionNotificationSettings {
	enabled: boolean;
	endpoint: string;
	infoUrl: string;
}

export interface IUserManagementSettings {
	quota: number;
	showSetupOnFirstLoad?: boolean;
	smtpSetup: boolean;
	authenticationMethod: AuthenticationMethod;
}

export interface IUserSettings {
	isOnboarded?: boolean;
	firstSuccessfulWorkflowId?: string;
	userActivated?: boolean;
	allowSSOManualLogin?: boolean;
}

export interface IPublicApiSettings {
	enabled: boolean;
	latestVersion: number;
	path: string;
	swaggerUi: {
		enabled: boolean;
	};
}

export type ILogLevel = 'info' | 'debug' | 'warn' | 'error' | 'verbose' | 'silent';

export type ExpressionEvaluatorType = 'tmpl' | 'tournament';

export interface IN8nUISettings {
	endpointWebhook: string;
	endpointWebhookTest: string;
	saveDataErrorExecution: WorkflowSettings.SaveDataExecution;
	saveDataSuccessExecution: WorkflowSettings.SaveDataExecution;
	saveManualExecutions: boolean;
	executionTimeout: number;
	maxExecutionTimeout: number;
	workflowCallerPolicyDefaultOption: WorkflowSettings.CallerPolicy;
	oauthCallbackUrls: {
		oauth1: string;
		oauth2: string;
	};
	timezone: string;
	urlBaseWebhook: string;
	urlBaseEditor: string;
	versionCli: string;
	n8nMetadata?: {
		[key: string]: string | number | undefined;
	};
	versionNotifications: IVersionNotificationSettings;
	instanceId: string;
	telemetry: ITelemetrySettings;
	posthog: {
		enabled: boolean;
		apiHost: string;
		apiKey: string;
		autocapture: boolean;
		disableSessionRecording: boolean;
		debug: boolean;
	};
	personalizationSurveyEnabled: boolean;
	defaultLocale: string;
	userManagement: IUserManagementSettings;
	sso: {
		saml: {
			loginLabel: string;
			loginEnabled: boolean;
		};
		ldap: {
			loginLabel: string;
			loginEnabled: boolean;
		};
	};
	publicApi: IPublicApiSettings;
	workflowTagsDisabled: boolean;
	logLevel: ILogLevel;
	hiringBannerEnabled: boolean;
	templates: {
		enabled: boolean;
		host: string;
	};
	onboardingCallPromptEnabled: boolean;
	missingPackages?: boolean;
	executionMode: 'regular' | 'queue';
	pushBackend: 'sse' | 'websocket';
	communityNodesEnabled: boolean;
	deployment: {
		type: string | 'default' | 'n8n-internal' | 'cloud' | 'desktop_mac' | 'desktop_win';
	};
	isNpmAvailable: boolean;
	allowedModules: {
		builtIn?: string[];
		external?: string[];
	};
	enterprise: {
		sharing: boolean;
		ldap: boolean;
		saml: boolean;
		logStreaming: boolean;
		advancedExecutionFilters: boolean;
		variables: boolean;
		sourceControl: boolean;
		auditLogs: boolean;
	};
	hideUsagePage: boolean;
	license: {
		environment: 'development' | 'production' | 'staging';
	};
	variables: {
		limit: number;
	};
<<<<<<< HEAD
	expressions: {
		evaluator: ExpressionEvaluatorType;
	};
}
=======
	banners: {
		dismissed: string[];
	};
}

export type Banners = 'V1' | 'TRIAL_OVER' | 'TRIAL';
>>>>>>> b1838f7f
<|MERGE_RESOLUTION|>--- conflicted
+++ resolved
@@ -2168,16 +2168,12 @@
 	variables: {
 		limit: number;
 	};
-<<<<<<< HEAD
 	expressions: {
 		evaluator: ExpressionEvaluatorType;
 	};
-}
-=======
 	banners: {
 		dismissed: string[];
 	};
 }
 
-export type Banners = 'V1' | 'TRIAL_OVER' | 'TRIAL';
->>>>>>> b1838f7f
+export type Banners = 'V1' | 'TRIAL_OVER' | 'TRIAL';